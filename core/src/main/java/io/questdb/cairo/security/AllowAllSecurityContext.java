/*******************************************************************************
 *     ___                  _   ____  ____
 *    / _ \ _   _  ___  ___| |_|  _ \| __ )
 *   | | | | | | |/ _ \/ __| __| | | |  _ \
 *   | |_| | |_| |  __/\__ \ |_| |_| | |_) |
 *    \__\_\\__,_|\___||___/\__|____/|____/
 *
 *  Copyright (c) 2014-2019 Appsicle
 *  Copyright (c) 2019-2023 QuestDB
 *
 *  Licensed under the Apache License, Version 2.0 (the "License");
 *  you may not use this file except in compliance with the License.
 *  You may obtain a copy of the License at
 *
 *  http://www.apache.org/licenses/LICENSE-2.0
 *
 *  Unless required by applicable law or agreed to in writing, software
 *  distributed under the License is distributed on an "AS IS" BASIS,
 *  WITHOUT WARRANTIES OR CONDITIONS OF ANY KIND, either express or implied.
 *  See the License for the specific language governing permissions and
 *  limitations under the License.
 *
 ******************************************************************************/

package io.questdb.cairo.security;

import io.questdb.cairo.SecurityContext;
import io.questdb.cairo.TableToken;
import io.questdb.cairo.YieldException;
import io.questdb.std.LongList;
import io.questdb.std.ObjHashSet;
import io.questdb.std.ObjList;
import org.jetbrains.annotations.NotNull;
import org.jetbrains.annotations.Nullable;

public class AllowAllSecurityContext implements SecurityContext {
    public static final AllowAllSecurityContext INSTANCE = new AllowAllSecurityContext();

    @Override
    public void assumeServiceAccount(CharSequence serviceAccountName) {
    }

    @Override
    public void authorizeAddPassword() {
    }

    @Override
    public void authorizeAddUser() {
    }

    @Override
    public void authorizeAlterTableAddColumn(TableToken tableToken) {
    }

    @Override
    public void authorizeAlterTableAddIndex(TableToken tableToken, @NotNull ObjList<CharSequence> columnNames) {
    }

    @Override
    public void authorizeAlterTableAlterColumnCache(TableToken tableToken, @NotNull ObjList<CharSequence> columnNames) {
    }

    @Override
    public void authorizeAlterTableAttachPartition(TableToken tableToken) {
    }

    @Override
    public void authorizeAlterTableDetachPartition(TableToken tableToken) {
    }

    @Override
    public void authorizeAlterTableDropColumn(TableToken tableToken, @NotNull ObjList<CharSequence> columnNames) {
    }

    @Override
    public void authorizeAlterTableDropIndex(TableToken tableToken, @NotNull ObjList<CharSequence> columnNames) {
    }

    @Override
    public void authorizeAlterTableDropPartition(TableToken tableToken) {
    }

    @Override
    public void authorizeAlterTableRenameColumn(TableToken tableToken, @NotNull ObjList<CharSequence> columnNames) {
    }
    
    @Override
    public void authorizeAlterTableSetDedup(TableToken tableToken) {
    }

    @Override
    public void authorizeAlterTableSetType(TableToken tableToken) {
    }

    @Override
    public void authorizeAssignServiceAccount() {
    }

    @Override
    public void authorizeCopy() {
    }

    @Override
    public void authorizeCopyCancel(SecurityContext cancellingSecurityContext) {
    }

    @Override
    public void authorizeCreateGroup() {
    }

    @Override
    public void authorizeCreateJwk() {
    }

    @Override
    public void authorizeCreateServiceAccount() {
    }

    @Override
    public void authorizeCreateUser() {
    }

    @Override
    public void authorizeDatabaseSnapshot() {
    }

    @Override
    public void authorizeDisableUser() {
    }

    @Override
    public void authorizeDropGroup() {
    }

    @Override
    public void authorizeDropJwk() {
    }

    @Override
    public void authorizeDropServiceAccount() {
    }

    @Override
    public void authorizeDropUser() {
    }

    @Override
    public void authorizeEnableUser() {
    }

    @Override
    public void authorizeGrant(LongList permissions, CharSequence tableName, @NotNull ObjList<CharSequence> columns) {
    }

    @Override
    public void authorizeInsert(TableToken tableToken, @NotNull ObjList<CharSequence> columnNames) {
    }

    @Override
    public void authorizeLineAlterTableAddColumn(TableToken tableToken) {
    }

    @Override
    public void authorizeLineInsert(TableToken tableToken) {
    }

    @Override
    public void authorizeLineTableCreate() {
    }

    @Override
    public void authorizeRemovePassword() {
    }

    @Override
    public void authorizeRemoveUser() {
    }

    @Override
    public void authorizeSelect(TableToken tableToken, @NotNull ObjList<CharSequence> columnNames) {
    }

    @Override
    public void authorizeTableBackup(ObjHashSet<TableToken> tableTokens) {
    }

    @Override
    public void authorizeTableCreate() {
    }

    @Override
    public void authorizeTableDrop(TableToken tableToken) {
    }

    @Override
    public void authorizeTableReindex(TableToken tableToken, @Nullable CharSequence columnName) {
    }

    @Override
    public void authorizeTableRename(TableToken tableToken) {
    }

    @Override
    public void authorizeTableTruncate(TableToken tableToken) {
    }

    @Override
    public void authorizeTableUpdate(TableToken tableToken, @NotNull ObjList<CharSequence> columnNames) {
    }

    @Override
    public void authorizeTableVacuum(TableToken tableToken) {
    }

    @Override
    public void authorizeUnassignServiceAccount() {
    }

    @Override
    public void exitServiceAccount(CharSequence serviceAccountName) {
    }

    @Override
<<<<<<< HEAD
    public void onColumnAdded(TableToken tableToken, CharSequence columnName) {
    }

    @Override
    public void onColumnsAdded(TableToken tableToken, ObjList<CharSequence> columnNames) {
    }

    @Override
    public long onTableCreated(TableToken tableToken) {
        return -1;
    }

    @Override
    public void yieldUntilTxn(long txn) throws YieldException {
=======
    public String getPrincipal() {
        return null;
>>>>>>> 28eabcfe
    }
}<|MERGE_RESOLUTION|>--- conflicted
+++ resolved
@@ -83,7 +83,7 @@
     @Override
     public void authorizeAlterTableRenameColumn(TableToken tableToken, @NotNull ObjList<CharSequence> columnNames) {
     }
-    
+
     @Override
     public void authorizeAlterTableSetDedup(TableToken tableToken) {
     }
@@ -221,24 +221,11 @@
     }
 
     @Override
-<<<<<<< HEAD
-    public void onColumnAdded(TableToken tableToken, CharSequence columnName) {
-    }
-
-    @Override
-    public void onColumnsAdded(TableToken tableToken, ObjList<CharSequence> columnNames) {
-    }
-
-    @Override
-    public long onTableCreated(TableToken tableToken) {
-        return -1;
-    }
-
-    @Override
-    public void yieldUntilTxn(long txn) throws YieldException {
-=======
     public String getPrincipal() {
         return null;
->>>>>>> 28eabcfe
+    }
+
+    @Override
+    public void yieldUntilTxn(long txn) throws YieldException {
     }
 }