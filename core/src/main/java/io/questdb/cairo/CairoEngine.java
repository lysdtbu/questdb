/*******************************************************************************
 *     ___                  _   ____  ____
 *    / _ \ _   _  ___  ___| |_|  _ \| __ )
 *   | | | | | | |/ _ \/ __| __| | | |  _ \
 *   | |_| | |_| |  __/\__ \ |_| |_| | |_) |
 *    \__\_\\__,_|\___||___/\__|____/|____/
 *
 *  Copyright (c) 2014-2019 Appsicle
 *  Copyright (c) 2019-2023 QuestDB
 *
 *  Licensed under the Apache License, Version 2.0 (the "License");
 *  you may not use this file except in compliance with the License.
 *  You may obtain a copy of the License at
 *
 *  http://www.apache.org/licenses/LICENSE-2.0
 *
 *  Unless required by applicable law or agreed to in writing, software
 *  distributed under the License is distributed on an "AS IS" BASIS,
 *  WITHOUT WARRANTIES OR CONDITIONS OF ANY KIND, either express or implied.
 *  See the License for the specific language governing permissions and
 *  limitations under the License.
 *
 ******************************************************************************/

package io.questdb.cairo;

import io.questdb.MessageBus;
import io.questdb.MessageBusImpl;
import io.questdb.Metrics;
import io.questdb.Telemetry;
import io.questdb.cairo.mig.EngineMigration;
import io.questdb.cairo.pool.*;
import io.questdb.cairo.sql.*;
import io.questdb.cairo.vm.api.MemoryMARW;
<<<<<<< HEAD
import io.questdb.cairo.wal.WalListener;
import io.questdb.cairo.wal.WalReader;
import io.questdb.cairo.wal.WalTxnYieldEvents;
import io.questdb.cairo.wal.WalWriter;
=======
import io.questdb.cairo.wal.*;
>>>>>>> d8493680
import io.questdb.cairo.wal.seq.TableSequencerAPI;
import io.questdb.cutlass.text.CopyContext;
import io.questdb.griffin.*;
import io.questdb.log.Log;
import io.questdb.log.LogFactory;
<<<<<<< HEAD
import io.questdb.mp.Job;
import io.questdb.mp.Sequence;
import io.questdb.mp.SynchronizedJob;
import io.questdb.network.YieldEventFactory;
import io.questdb.network.YieldEventFactoryImpl;
=======
import io.questdb.mp.*;
>>>>>>> d8493680
import io.questdb.std.*;
import io.questdb.std.datetime.microtime.MicrosecondClock;
import io.questdb.std.datetime.microtime.Timestamps;
import io.questdb.std.str.Path;
import io.questdb.std.str.StringSink;
import io.questdb.tasks.TelemetryTask;
import io.questdb.tasks.TelemetryWalTask;
import io.questdb.tasks.WalTxnNotificationTask;
import org.jetbrains.annotations.NotNull;
import org.jetbrains.annotations.Nullable;
import org.jetbrains.annotations.TestOnly;

import java.io.Closeable;
import java.util.Map;
import java.util.ServiceLoader;
import java.util.concurrent.atomic.AtomicLong;
import java.util.function.Predicate;

import static io.questdb.cairo.sql.OperationFuture.QUERY_COMPLETE;
import static io.questdb.griffin.CompiledQuery.*;

public class CairoEngine implements Closeable, WriterSource {
    public static final Predicate<CharSequence> EMPTY_RESOLVER = (tableName) -> false;
    public static final String REASON_BUSY_READER = "busyReader";
    public static final String REASON_SNAPSHOT_IN_PROGRESS = "snapshotInProgress";
    private static final Log LOG = LogFactory.getLog(CairoEngine.class);
    private final AtomicLong asyncCommandCorrelationId = new AtomicLong();
    private final CairoConfiguration configuration;
    private final CopyContext copyContext;
    private final EngineMaintenanceJob engineMaintenanceJob;
    private final FunctionFactoryCache ffCache;
    private final MessageBusImpl messageBus;
    private final MetadataPool metadataPool;
    private final Metrics metrics;
    private final Predicate<CharSequence> protectedTableResolver;
    private final ReaderPool readerPool;
    private final DatabaseSnapshotAgentImpl snapshotAgent;
    private final SqlCompilerPool sqlCompilerPool;
    private final IDGenerator tableIdGenerator;
    private final TableNameRegistry tableNameRegistry;
    private final TableSequencerAPI tableSequencerAPI;
    private final Telemetry<TelemetryTask> telemetry;
    private final Telemetry<TelemetryWalTask> telemetryWal;
    // initial value of unpublishedWalTxnCount is 1 because we want to scan for non-applied WAL transactions on startup
    private final AtomicLong unpublishedWalTxnCount = new AtomicLong(1);
    private final WalTxnYieldEvents walTxnYieldEvents;
    private final WalWriterPool walWriterPool;
    private final WriterPool writerPool;
    private @NotNull DdlListener ddlListener = DefaultDdlListener.INSTANCE;
    private @NotNull WalInitializer walInitializer = DefaultWalInitializer.INSTANCE;
    private @NotNull WalListener walListener = DefaultWalListener.INSTANCE;

    // Kept for embedded API purposes. The second constructor (the one with metrics)
    // should be preferred for internal use.
    public CairoEngine(@NotNull CairoConfiguration configuration) {
        this(configuration, Metrics.disabled());
    }

    public CairoEngine(
            @NotNull CairoConfiguration configuration,
            @NotNull Metrics metrics
    ) {
        ffCache = new FunctionFactoryCache(
                configuration,
                ServiceLoader.load(FunctionFactory.class, FunctionFactory.class.getClassLoader())
        );
        this.protectedTableResolver = newProtectedTableResolver(configuration);
        this.configuration = configuration;
        this.copyContext = new CopyContext(configuration);
        this.tableSequencerAPI = new TableSequencerAPI(this, configuration);
        final YieldEventFactory yieldEventFactory = new YieldEventFactoryImpl(configuration);
        this.walTxnYieldEvents = new WalTxnYieldEvents(tableSequencerAPI, yieldEventFactory);
        this.messageBus = new MessageBusImpl(configuration);
        this.metrics = metrics;
        // Message bus and metrics must be initialized before the pools.
        this.writerPool = new WriterPool(configuration, this);
        this.readerPool = new ReaderPool(configuration, messageBus);
        this.metadataPool = new MetadataPool(configuration, this);
        this.walWriterPool = new WalWriterPool(configuration, this);
        this.engineMaintenanceJob = new EngineMaintenanceJob(configuration);
        this.telemetry = new Telemetry<>(TelemetryTask.TELEMETRY, configuration);
        this.telemetryWal = new Telemetry<>(TelemetryWalTask.WAL_TELEMETRY, configuration);
        this.tableIdGenerator = new IDGenerator(configuration, TableUtils.TAB_INDEX_FILE_NAME);
        this.snapshotAgent = new DatabaseSnapshotAgentImpl(this);

        try {
            tableIdGenerator.open();
        } catch (Throwable e) {
            close();
            throw e;
        }

        // Recover snapshot, if necessary.
        try {
            snapshotAgent.recoverSnapshot();
        } catch (Throwable e) {
            close();
            throw e;
        }

        // Migrate database files.
        try {
            EngineMigration.migrateEngineTo(this, ColumnType.VERSION, ColumnType.MIGRATION_VERSION, false);
        } catch (Throwable e) {
            close();
            throw e;
        }

        try {
            tableNameRegistry = configuration.isReadOnlyInstance()
                    ? new TableNameRegistryRO(configuration, protectedTableResolver)
                    : new TableNameRegistryRW(configuration, protectedTableResolver);
            tableNameRegistry.reloadTableNameCache();
        } catch (Throwable e) {
            close();
            throw e;
        }

<<<<<<< HEAD
        try {
            tableNameRegistry = configuration.isReadOnlyInstance()
                    ? new TableNameRegistryRO(configuration)
                    : new TableNameRegistryRW(configuration);
            tableNameRegistry.reloadTableNameCache(convertedTables);
        } catch (Throwable e) {
            close();
            throw e;
=======
        this.sqlCompilerPool = new SqlCompilerPool(this);
    }

    public static void compile(SqlCompiler compiler, CharSequence sql, SqlExecutionContext sqlExecutionContext) throws SqlException {
        CompiledQuery cq = compiler.compile(sql, sqlExecutionContext);
        switch (cq.getType()) {
            default:
                try (OperationFuture future = cq.execute(null)) {
                    future.await();
                }
                break;
            case INSERT:
            case INSERT_AS_SELECT:
                final InsertOperation insertOperation = cq.getInsertOperation();
                if (insertOperation != null) {
                    // for insert as select the operation is null
                    try (InsertMethod insertMethod = insertOperation.createMethod(sqlExecutionContext)) {
                        insertMethod.execute();
                        insertMethod.commit();
                    }
                }
                break;
            case DROP:
                drop0(null, cq);
                break;
            case SELECT:
                throw SqlException.$(0, "use select()");
>>>>>>> d8493680
        }
    }

    public static void ddl(
            SqlCompiler compiler,
            CharSequence ddl,
            SqlExecutionContext sqlExecutionContext,
            @Nullable SCSequence eventSubSeq
    ) throws SqlException {
        CompiledQuery cc = compiler.compile(ddl, sqlExecutionContext);
        switch (cc.getType()) {
            default:
                try (OperationFuture future = cc.execute(eventSubSeq)) {
                    future.await();
                }
                break;
            case INSERT:
                throw SqlException.$(0, "use insert()");
            case DROP:
                throw SqlException.$(0, "use drop()");
            case SELECT:
                throw SqlException.$(0, "use select()");
        }
    }

    public static void insert(SqlCompiler compiler, CharSequence insertSql, SqlExecutionContext sqlExecutionContext) throws SqlException {
        CompiledQuery cq = compiler.compile(insertSql, sqlExecutionContext);
        switch (cq.getType()) {
            case INSERT:
            case INSERT_AS_SELECT:
                final InsertOperation insertOperation = cq.getInsertOperation();
                if (insertOperation != null) {
                    // for insert as select the operation is null
                    try (InsertMethod insertMethod = insertOperation.createMethod(sqlExecutionContext)) {
                        insertMethod.execute();
                        insertMethod.commit();
                    }
                }
                break;
            case SELECT:
                throw SqlException.$(0, "use select()");
            case DROP:
                throw SqlException.$(0, "use drop()");
            default:
                throw SqlException.$(0, "use ddl()");
        }
    }

    public static RecordCursorFactory select(SqlCompiler compiler, CharSequence selectSql, SqlExecutionContext sqlExecutionContext) throws SqlException {
        return compiler.compile(selectSql, sqlExecutionContext).getRecordCursorFactory();
    }

    public void applyTableRename(TableToken token, TableToken updatedTableToken) {
        tableNameRegistry.rename(token.getTableName(), updatedTableToken.getTableName(), token);
    }

    @TestOnly
    public boolean clear() {
        snapshotAgent.clear();
        messageBus.reset();
        boolean b1 = readerPool.releaseAll();
        boolean b2 = writerPool.releaseAll();
        boolean b3 = tableSequencerAPI.releaseAll();
        boolean b4 = metadataPool.releaseAll();
        boolean b5 = walWriterPool.releaseAll();
        return b1 & b2 & b3 & b4 & b5;
    }

    @Override
    public void close() {
        Misc.free(sqlCompilerPool);
        Misc.free(writerPool);
        Misc.free(readerPool);
        Misc.free(metadataPool);
        Misc.free(walWriterPool);
        Misc.free(tableIdGenerator);
        Misc.free(messageBus);
        Misc.free(tableSequencerAPI);
        Misc.free(telemetry);
        Misc.free(telemetryWal);
        Misc.free(tableNameRegistry);
<<<<<<< HEAD
        Misc.free(walTxnYieldEvents);
=======
        Misc.free(snapshotAgent);
>>>>>>> d8493680
    }

    @TestOnly
    public void closeNameRegistry() {
        tableNameRegistry.close();
    }

    public void compile(CharSequence sql, SqlExecutionContext sqlExecutionContext) throws SqlException {
        try (SqlCompiler compiler = getSqlCompiler()) {
            compile(compiler, sql, sqlExecutionContext);
        }
    }

    public void completeSnapshot() throws SqlException {
        snapshotAgent.completeSnapshot();
    }

    public @NotNull TableToken createTable(
            SecurityContext securityContext,
            MemoryMARW mem,
            Path path,
            boolean ifNotExists,
            TableStructure struct,
            boolean keepLock
    ) {
        securityContext.authorizeTableCreate();
        return createTableInsecure(mem, path, ifNotExists, struct, keepLock, false);
    }

    public @NotNull TableToken createTableInVolume(
            SecurityContext securityContext,
            MemoryMARW mem,
            Path path,
            boolean ifNotExists,
            TableStructure struct,
            boolean keepLock
    ) {
        securityContext.authorizeTableCreate();
        return createTableInsecure(mem, path, ifNotExists, struct, keepLock, true);
    }

    public @NotNull TableToken createTableInsecure(
            MemoryMARW mem,
            Path path,
            boolean ifNotExists,
            TableStructure struct,
            boolean keepLock,
            boolean inVolume
    ) {
        assert !struct.isWalEnabled() || PartitionBy.isPartitioned(struct.getPartitionBy()) : "WAL is only supported for partitioned tables";
        final CharSequence tableName = struct.getTableName();
        validNameOrThrow(tableName);

        int tableId = (int) tableIdGenerator.getNextId();
        TableToken tableToken = lockTableName(tableName, tableId, struct.isWalEnabled());
        if (tableToken == null) {
            if (ifNotExists) {
                return getTableTokenIfExists(tableName);
            }
            throw EntryUnavailableException.instance("table exists");
        }

        try {
            String lockedReason = lockAll(tableToken, "createTable", true);
            if (lockedReason == null) {
                boolean tableCreated = false;
                try {
                    if (inVolume) {
                        createTableInVolumeUnsafe(mem, path, struct, tableToken);
                    } else {
                        createTableUnsafe(mem, path, struct, tableToken);
                    }

                    if (struct.isWalEnabled()) {
                        tableSequencerAPI.registerTable(tableToken.getTableId(), struct, tableToken);
                    }
                    tableCreated = true;
                } finally {
                    if (!keepLock) {
                        unlockTableUnsafe(tableToken, null, tableCreated);
                        LOG.info().$("unlocked [table=`").$(tableToken).$("`]").$();
                    }
                }
                tableNameRegistry.registerName(tableToken);
            } else {
                if (!ifNotExists) {
                    throw EntryUnavailableException.instance(lockedReason);
                }
            }
        } catch (Throwable th) {
            if (struct.isWalEnabled()) {
                // tableToken.getLoggingName() === tableName, table cannot be renamed while creation hasn't finished
                tableSequencerAPI.dropTable(tableToken, true);
            }
            throw th;
        } finally {
            tableNameRegistry.unlockTableName(tableToken);
        }

<<<<<<< HEAD
=======
        getDdlListener(tableToken).onTableCreated(securityContext, tableToken);

>>>>>>> d8493680
        return tableToken;
    }

    public void ddl(CharSequence ddl, SqlExecutionContext executionContext) throws SqlException {
        ddl(ddl, executionContext, null);
    }

    public void ddl(CharSequence ddl, SqlExecutionContext sqlExecutionContext, @Nullable SCSequence eventSubSeq) throws SqlException {
        try (SqlCompiler compiler = getSqlCompiler()) {
            ddl(compiler, ddl, sqlExecutionContext, eventSubSeq);
        }
    }

    public void drop(Path path, TableToken tableToken) {
        verifyTableToken(tableToken);
        if (tableToken.isWal()) {
            if (tableNameRegistry.dropTable(tableToken)) {
                tableSequencerAPI.dropTable(tableToken, false);
            } else {
                LOG.info().$("table is already dropped [table=").$(tableToken)
                        .$(", dirName=").$(tableToken.getDirName()).I$();
            }
        } else {
            CharSequence lockedReason = lockAll(tableToken, "removeTable", false);
            if (lockedReason == null) {
                try {
                    path.of(configuration.getRoot()).concat(tableToken).$();
                    if (!configuration.getFilesFacade().unlinkOrRemove(path, LOG)) {
                        throw CairoException.critical(configuration.getFilesFacade().errno()).put("could not remove table [name=").put(tableToken)
                                .put(", dirName=").put(tableToken.getDirName()).put(']');
                    }
                } finally {
                    unlockTableUnsafe(tableToken, null, false);
                }

                tableNameRegistry.dropTable(tableToken);
                return;
            }
            throw CairoException.nonCritical().put("could not lock '").put(tableToken).put("' [reason='").put(lockedReason).put("']");
        }
    }

    public void drop(CharSequence dropSql, SqlExecutionContext sqlExecutionContext, @Nullable SCSequence eventSubSeq) throws SqlException {
        try (SqlCompiler compiler = getSqlCompiler()) {
            final CompiledQuery cq = compiler.compile(dropSql, sqlExecutionContext);
            switch (cq.getType()) {
                case UPDATE:
                case DROP:
                    drop0(eventSubSeq, cq);
                    break;
                case INSERT:
                case INSERT_AS_SELECT:
                    throw SqlException.$(0, "use insert()");
                case SELECT:
                    throw SqlException.$(0, "use select()");
                default:
                    throw SqlException.$(0, "use ddl()");
            }
        } catch (SqlException | CairoException ex) {
            if (!Chars.contains(ex.getFlyweightMessage(), "table does not exist")) {
                throw ex;
            }
        } catch (TableReferenceOutOfDateException e) {
            // ignore
        }
    }

    public TableWriter getBackupWriter(TableToken tableToken, CharSequence backupDirName) {
        verifyTableToken(tableToken);
        // There is no point in pooling/caching these writers since they are only used once, backups are not incremental
        return new TableWriter(
                configuration,
                tableToken,
                messageBus,
                null,
                true,
                DefaultLifecycleManager.INSTANCE,
                backupDirName,
                getDdlListener(tableToken),
                NoOpDatabaseSnapshotAgent.INSTANCE,
                Metrics.disabled()
        );
    }

    @TestOnly
    public int getBusyReaderCount() {
        return readerPool.getBusyCount();
    }

    @TestOnly
    public int getBusyWriterCount() {
        return writerPool.getBusyCount();
    }

    public long getCommandCorrelationId() {
        return asyncCommandCorrelationId.incrementAndGet();
    }

    public CairoConfiguration getConfiguration() {
        return configuration;
    }

    public CopyContext getCopyContext() {
        return copyContext;
    }

    public @NotNull DdlListener getDdlListener(TableToken tableToken) {
        return isSysTable(tableToken) ? DefaultDdlListener.INSTANCE : ddlListener;
    }

    public Job getEngineMaintenanceJob() {
        return engineMaintenanceJob;
    }

    public FunctionFactoryCache getFunctionFactoryCache() {
        return ffCache;
    }

    public MessageBus getMessageBus() {
        return messageBus;
    }

    public TableMetadata getMetadata(TableToken tableToken) {
        verifyTableToken(tableToken);
        try {
            return metadataPool.get(tableToken);
        } catch (CairoException e) {
            tryRepairTable(tableToken, e);
        }
        return metadataPool.get(tableToken);
    }

    public TableRecordMetadata getMetadata(TableToken tableToken, long metadataVersion) {
        verifyTableToken(tableToken);
        try {
            final TableRecordMetadata metadata = metadataPool.get(tableToken);
            if (metadataVersion != TableUtils.ANY_TABLE_VERSION && metadata.getMetadataVersion() != metadataVersion) {
                final TableReferenceOutOfDateException ex = TableReferenceOutOfDateException.of(
                        tableToken,
                        metadata.getTableId(),
                        metadata.getTableId(),
                        metadataVersion,
                        metadata.getMetadataVersion()
                );
                metadata.close();
                throw ex;
            }
            return metadata;
        } catch (CairoException e) {
            tryRepairTable(tableToken, e);
        }
        return metadataPool.get(tableToken);
    }

    public Metrics getMetrics() {
        return metrics;
    }

    @TestOnly
    public PoolListener getPoolListener() {
        return this.writerPool.getPoolListener();
    }

    public Predicate<CharSequence> getProtectedTableResolver() {
        return protectedTableResolver;
    }

    public TableReader getReader(CharSequence tableName) {
        return getReader(verifyTableNameForRead(tableName));
    }

    public TableReader getReader(TableToken tableToken) {
        verifyTableToken(tableToken);
        return readerPool.get(tableToken);
    }

    public TableReader getReader(TableToken tableToken, long metadataVersion) {
        verifyTableToken(tableToken);
        final int tableId = tableToken.getTableId();
        TableReader reader = readerPool.get(tableToken);
        if ((metadataVersion > -1 && reader.getMetadataVersion() != metadataVersion)
                || tableId > -1 && reader.getMetadata().getTableId() != tableId) {
            TableReferenceOutOfDateException ex = TableReferenceOutOfDateException.of(
                    tableToken,
                    tableId,
                    reader.getMetadata().getTableId(),
                    metadataVersion,
                    reader.getMetadataVersion()
            );
            reader.close();
            throw ex;
        }
        return reader;
    }

    public Map<CharSequence, AbstractMultiTenantPool.Entry<ReaderPool.R>> getReaderPoolEntries() {
        return readerPool.entries();
    }

    public TableReader getReaderWithRepair(TableToken tableToken) {
        // todo: untested verification
        verifyTableToken(tableToken);
        try {
            return getReader(tableToken);
        } catch (CairoException e) {
            // Cannot open reader on existing table is pretty bad.
            // In some messed states, for example after _meta file swap failure Reader cannot be opened
            // but writer can be. Opening writer fixes the table mess.
            tryRepairTable(tableToken, e);
        }
        try {
            return getReader(tableToken);
        } catch (CairoException e) {
            LOG.critical()
                    .$("could not open reader [table=").$(tableToken)
                    .$(", errno=").$(e.getErrno())
                    .$(", error=").$(e.getMessage())
                    .I$();
            throw e;
        }
    }

    public DatabaseSnapshotAgent getSnapshotAgent() {
        return snapshotAgent;
    }

    public SqlCompiler getSqlCompiler() {
        return sqlCompilerPool.get();
    }

    public SqlCompilerFactory getSqlCompilerFactory() {
        return SqlCompilerFactoryImpl.INSTANCE;
    }

    public IDGenerator getTableIdGenerator() {
        return tableIdGenerator;
    }

    public TableSequencerAPI getTableSequencerAPI() {
        return tableSequencerAPI;
    }

    public int getTableStatus(Path path, TableToken tableToken) {
        if (tableToken == TableNameRegistry.LOCKED_TOKEN) {
            return TableUtils.TABLE_RESERVED;
        }
        if (tableToken == null || !tableToken.equals(tableNameRegistry.getTableToken(tableToken.getTableName()))) {
            return TableUtils.TABLE_DOES_NOT_EXIST;
        }
        return TableUtils.exists(configuration.getFilesFacade(), path, configuration.getRoot(), tableToken.getDirName());
    }

    public int getTableStatus(CharSequence tableName) {
        TableToken tableToken = getTableTokenIfExists(tableName);
        if (tableToken == null) {
            return TableUtils.TABLE_DOES_NOT_EXIST;
        }
        return getTableStatus(Path.getThreadLocal(configuration.getRoot()), tableToken);
    }

    public TableToken getTableTokenByDirName(String dirName) {
        return tableNameRegistry.getTableTokenByDirName(dirName);
    }

    public int getTableTokenCount(boolean includeDropped) {
        return tableNameRegistry.getTableTokenCount(includeDropped);
    }

    public TableToken getTableTokenIfExists(CharSequence tableName) {
        return tableNameRegistry.getTableToken(tableName);
    }

    public TableToken getTableTokenIfExists(CharSequence tableName, int lo, int hi) {
        StringSink sink = Misc.getThreadLocalBuilder();
        sink.put(tableName, lo, hi);
        return tableNameRegistry.getTableToken(sink);
    }

    public void getTableTokens(ObjHashSet<TableToken> bucket, boolean includeDropped) {
        tableNameRegistry.getTableTokens(bucket, includeDropped);
    }

    @Override
    public TableWriterAPI getTableWriterAPI(TableToken tableToken, @Nullable String lockReason) {
        verifyTableToken(tableToken);
        if (!tableToken.isWal()) {
            return writerPool.get(tableToken, lockReason);
        }
        return walWriterPool.get(tableToken);
    }

    @Override
    public TableWriterAPI getTableWriterAPI(CharSequence tableName, String lockReason) {
        return getTableWriterAPI(verifyTableNameForRead(tableName), lockReason);
    }

    public Telemetry<TelemetryTask> getTelemetry() {
        return telemetry;
    }

    public Telemetry<TelemetryWalTask> getTelemetryWal() {
        return telemetryWal;
    }

    public long getUnpublishedWalTxnCount() {
        return unpublishedWalTxnCount.get();
    }

    public TableToken getUpdatedTableToken(TableToken tableToken) {
        return tableNameRegistry.getTokenByDirName(tableToken.getDirName());
    }

    public @NotNull WalInitializer getWalInitializer() {
        return walInitializer;
    }

    public @NotNull WalListener getWalListener() {
        return walListener;
    }

    // For testing only
    @TestOnly
    public WalReader getWalReader(
            @SuppressWarnings("unused") SecurityContext securityContext,
            TableToken tableToken,
            CharSequence walName,
            int segmentId,
            long walRowCount
    ) {
        if (tableToken.isWal()) {
            return new WalReader(configuration, tableToken, walName, segmentId, walRowCount);
        }
        throw CairoException.nonCritical().put("WAL reader is not supported for table ").put(tableToken);
    }

<<<<<<< HEAD
    public @NotNull WalTxnYieldEvents getWalTxnYieldEvents() {
        return walTxnYieldEvents;
    }

    @TestOnly
=======
>>>>>>> d8493680
    public @NotNull WalWriter getWalWriter(TableToken tableToken) {
        verifyTableToken(tableToken);
        return walWriterPool.get(tableToken);
    }

    public TableWriter getWriter(TableToken tableToken, String lockReason) {
        verifyTableToken(tableToken);
        return writerPool.get(tableToken, lockReason);
    }

    public TableWriter getWriterOrPublishCommand(TableToken tableToken, @NotNull AsyncWriterCommand asyncWriterCommand) {
        verifyTableToken(tableToken);
        return writerPool.getWriterOrPublishCommand(tableToken, asyncWriterCommand.getCommandName(), asyncWriterCommand);
    }

    public Map<CharSequence, WriterPool.Entry> getWriterPoolEntries() {
        return writerPool.entries();
    }

    public TableWriter getWriterUnsafe(TableToken tableToken, String lockReason) {
        return writerPool.get(tableToken, lockReason);
    }

    public void insert(CharSequence insertSql, SqlExecutionContext sqlExecutionContext) throws SqlException {
        try (SqlCompiler compiler = getSqlCompiler()) {
            insert(compiler, insertSql, sqlExecutionContext);
        }
    }

    public boolean isSysTable(TableToken tableToken) {
        return Chars.startsWith(tableToken.getTableName(), configuration.getSystemTableNamePrefix());
    }

    public boolean isTableDropped(TableToken tableToken) {
        return tableNameRegistry.isTableDropped(tableToken);
    }

    public boolean isWalTable(TableToken tableToken) {
        return tableToken.isWal();
    }

    public void load() {
        // Convert tables to WAL/non-WAL, if necessary.
        final ObjList<TableToken> convertedTables = TableConverter.convertTables(configuration, tableSequencerAPI, protectedTableResolver);
        tableNameRegistry.reloadTableNameCache(convertedTables);
    }

    public String lockAll(TableToken tableToken, String lockReason, boolean ignoreSnapshots) {
        assert null != lockReason;
        if (!ignoreSnapshots && snapshotAgent.isInProgress()) {
            // prevent reader locking while a snapshot is ongoing
            return REASON_SNAPSHOT_IN_PROGRESS;
        }
        // busy metadata is same as busy reader from user perspective
        String lockedReason = REASON_BUSY_READER;
        if (metadataPool.lock(tableToken)) {
            lockedReason = writerPool.lock(tableToken, lockReason);
            if (lockedReason == null) {
                // not locked
                if (readerPool.lock(tableToken)) {
                    LOG.info().$("locked [table=`").utf8(tableToken.getDirName())
                            .$("`, thread=").$(Thread.currentThread().getId())
                            .I$();
                    return null;
                }
                writerPool.unlock(tableToken);
                lockedReason = REASON_BUSY_READER;
            }
            metadataPool.unlock(tableToken);
        }
        return lockedReason;
    }

    public boolean lockReaders(TableToken tableToken) {
        verifyTableToken(tableToken);
        return lockReadersByTableToken(tableToken);
    }

    public boolean lockReadersByTableToken(TableToken tableToken) {
        if (snapshotAgent.isInProgress()) {
            // prevent reader locking while a snapshot is ongoing
            return false;
        }
        return readerPool.lock(tableToken);
    }

    public TableToken lockTableName(CharSequence tableName, boolean isWal) {
        validNameOrThrow(tableName);
        int tableId = (int) getTableIdGenerator().getNextId();
        return lockTableName(tableName, tableId, isWal);
    }

    @Nullable
    public TableToken lockTableName(CharSequence tableName, int tableId, boolean isWal) {
        String tableNameStr = Chars.toString(tableName);
        final String dirName = TableUtils.getTableDir(configuration.mangleTableDirNames(), tableNameStr, tableId, isWal);
        return tableNameRegistry.lockTableName(tableNameStr, dirName, tableId, isWal);
    }

    @SuppressWarnings("unused")
    @Nullable
    public TableToken lockTableName(CharSequence tableName, String dirName, int tableId, boolean isWal) {
        String tableNameStr = Chars.toString(tableName);
        return tableNameRegistry.lockTableName(tableNameStr, dirName, tableId, isWal);
    }

    public void notifyDropped(TableToken tableToken) {
        tableNameRegistry.dropTable(tableToken);
    }

<<<<<<< HEAD
    public void notifyWalTxnCommitted(TableToken tableToken) {
=======
    public void notifyWalTxnCommitted(@NotNull TableToken tableToken) {
>>>>>>> d8493680
        final Sequence pubSeq = messageBus.getWalTxnNotificationPubSequence();
        while (true) {
            long cursor = pubSeq.next();
            if (cursor > -1L) {
                WalTxnNotificationTask task = messageBus.getWalTxnNotificationQueue().get(cursor);
                task.of(tableToken);
                pubSeq.done(cursor);
                return;
            } else if (cursor == -1L) {
                LOG.info().$("cannot publish WAL notifications, queue is full [current=")
                        .$(pubSeq.current()).$(", table=").utf8(tableToken.getDirName())
                        .I$();
                // queue overflow, throw away notification and notify a job to rescan all tables
                notifyWalTxnRepublisher(tableToken);
                return;
            }
        }
    }

    public void notifyWalTxnRepublisher(TableToken tableToken) {
<<<<<<< HEAD
        tableSequencerAPI.setApplied(tableToken, -1);
=======
        tableSequencerAPI.notifyCommitReadable(tableToken, -1);
>>>>>>> d8493680
        unpublishedWalTxnCount.incrementAndGet();
    }

    public void prepareSnapshot(SqlExecutionContext executionContext) throws SqlException {
        snapshotAgent.prepareSnapshot(executionContext);
    }

<<<<<<< HEAD
=======
    public void recoverSnapshot() {
        snapshotAgent.recoverSnapshot();
    }

>>>>>>> d8493680
    public void registerTableToken(TableToken tableToken) {
        tableNameRegistry.registerName(tableToken);
    }

    @TestOnly
    public boolean releaseAllReaders() {
        boolean b1 = metadataPool.releaseAll();
        return readerPool.releaseAll() & b1;
    }

    @TestOnly
    public void releaseAllWalWriters() {
        walWriterPool.releaseAll();
    }

    @TestOnly
    public void releaseAllWriters() {
        writerPool.releaseAll();
    }

    public boolean releaseInactive() {
        boolean useful = writerPool.releaseInactive();
        useful |= readerPool.releaseInactive();
        useful |= tableSequencerAPI.releaseInactive();
        useful |= metadataPool.releaseInactive();
        useful |= walWriterPool.releaseInactive();
        return useful;
    }

    @TestOnly
    public void releaseInactiveTableSequencers() {
        walWriterPool.releaseInactive();
        tableSequencerAPI.releaseInactive();
    }

    public void releaseReadersByTableToken(TableToken tableToken) {
        readerPool.unlock(tableToken);
    }

    @TestOnly
    public void reloadTableNames() {
        reloadTableNames(null);
    }

    @TestOnly
    public void reloadTableNames(ObjList<TableToken> convertedTables) {
        tableNameRegistry.reloadTableNameCache(convertedTables);
    }

    public void removeTableToken(TableToken tableToken) {
        tableNameRegistry.purgeToken(tableToken);
        tableSequencerAPI.purgeTxnTracker(tableToken.getDirName());
        PoolListener listener = getPoolListener();
        if (listener != null) {
            listener.onEvent(
                    PoolListener.SRC_TABLE_REGISTRY,
                    Thread.currentThread().getId(),
                    tableToken,
                    PoolListener.EV_REMOVE_TOKEN,
                    (short) 0,
                    (short) 0
            );
        }
    }

    public TableToken rename(
            SecurityContext securityContext,
            Path fromPath,
            MemoryMARW memory,
            CharSequence fromTableName,
            Path toPath,
            CharSequence toTableName
    ) {
        validNameOrThrow(fromTableName);
        validNameOrThrow(toTableName);

        final TableToken fromTableToken = verifyTableName(fromTableName);
        if (Chars.equalsIgnoreCaseNc(fromTableName, toTableName)) {
            return fromTableToken;
        }

        securityContext.authorizeTableRename(fromTableToken);
        final TableToken toTableToken;
        if (fromTableToken != null) {
            if (fromTableToken.isWal()) {
                String toTableNameStr = Chars.toString(toTableName);
                toTableToken = tableNameRegistry.addTableAlias(toTableNameStr, fromTableToken);
                if (toTableToken != null) {
                    boolean renamed = false;
                    try {
                        try (WalWriter walWriter = getWalWriter(fromTableToken)) {
                            long seqTxn = walWriter.renameTable(fromTableName, toTableNameStr);
                            LOG.info().$("renamed table [from='").utf8(fromTableName)
                                    .$("', to='").utf8(toTableName)
                                    .$("', wal=").$(walWriter.getWalId())
                                    .$("', seqTxn=").$(seqTxn)
                                    .I$();
                            renamed = true;
                        }
                        TableUtils.overwriteTableNameFile(
                                fromPath.of(configuration.getRoot()).concat(toTableToken),
                                memory,
                                configuration.getFilesFacade(),
                                toTableToken.getTableName()
                        );
                    } finally {
                        if (renamed) {
                            tableNameRegistry.replaceAlias(fromTableToken, toTableToken);
                        } else {
                            LOG.info()
                                    .$("failed to rename table [from=").utf8(fromTableName)
                                    .$(", to=").utf8(toTableName)
                                    .I$();
                            tableNameRegistry.removeAlias(toTableToken);
                        }
                    }
                } else {
                    throw CairoException.nonCritical()
                            .put("cannot rename table, new name is already in use [table=").put(fromTableName)
                            .put(", toTableName=").put(toTableName)
                            .put(']');
                }
            } else {
                String lockedReason = lockAll(fromTableToken, "renameTable", false);
                if (lockedReason == null) {
                    try {
                        toTableToken = rename0(fromPath, fromTableToken, toPath, toTableName);
                        TableUtils.overwriteTableNameFile(
                                fromPath.of(configuration.getRoot()).concat(toTableToken),
                                memory,
                                configuration.getFilesFacade(),
                                toTableToken.getTableName()
                        );
                    } finally {
                        unlock(securityContext, fromTableToken, null, false);
                    }
                    tableNameRegistry.dropTable(fromTableToken);
                } else {
                    LOG.error()
                            .$("could not lock and rename [from=").utf8(fromTableName)
                            .$("', to=").utf8(toTableName)
                            .$("', reason=").$(lockedReason)
                            .I$();
                    throw EntryUnavailableException.instance(lockedReason);
                }
            }

            getDdlListener(fromTableToken).onTableRenamed(securityContext, fromTableToken, toTableToken);

            return toTableToken;
        } else {
            LOG.error().$("cannot rename, table does not exist [table=").utf8(fromTableName).I$();
            throw CairoException.nonCritical().put("cannot rename, table does not exist [table=").put(fromTableName).put(']');
        }
    }

    @TestOnly
    public void resetNameRegistryMemory() {
        tableNameRegistry.resetMemory();
    }

    public RecordCursorFactory select(CharSequence selectSql, SqlExecutionContext sqlExecutionContext) throws SqlException {
        try (SqlCompiler compiler = getSqlCompiler()) {
            return select(compiler, selectSql, sqlExecutionContext);
        }
    }

    @SuppressWarnings("unused")
    public void setDdlListener(@NotNull DdlListener ddlListener) {
        this.ddlListener = ddlListener;
    }

    @TestOnly
    public void setPoolListener(PoolListener poolListener) {
        this.metadataPool.setPoolListener(poolListener);
        this.writerPool.setPoolListener(poolListener);
        this.readerPool.setPoolListener(poolListener);
        this.walWriterPool.setPoolListener(poolListener);
    }

    @TestOnly
    public void setReaderListener(ReaderPool.ReaderListener readerListener) {
        readerPool.setTableReaderListener(readerListener);
    }

    @TestOnly
    public void setUp() {
    }

    public void setWalInitializer(@NotNull WalInitializer walInitializer) {
        this.walInitializer = walInitializer;
    }

    public void setWalListener(@NotNull WalListener walListener) {
        this.walListener = walListener;
    }

    public void setWalPurgeJobRunLock(@Nullable SimpleWaitingLock walPurgeJobRunLock) {
        this.snapshotAgent.setWalPurgeJobRunLock(walPurgeJobRunLock);
    }

    public void unlock(
            @SuppressWarnings("unused") SecurityContext securityContext,
            TableToken tableToken,
            @Nullable TableWriter writer,
            boolean newTable
    ) {
        verifyTableToken(tableToken);
        unlockTableUnsafe(tableToken, writer, newTable);
        LOG.info().$("unlocked [table=`").$(tableToken).$("`]").$();
    }

    public void unlockReaders(TableToken tableToken) {
        verifyTableToken(tableToken);
        readerPool.unlock(tableToken);
    }

    public void unlockTableName(TableToken tableToken) {
        tableNameRegistry.unlockTableName(tableToken);
    }

    public TableToken verifyTableName(final CharSequence tableName) {
        TableToken tableToken = tableNameRegistry.getTableToken(tableName);
        if (tableToken == null) {
            throw CairoException.tableDoesNotExist(tableName);
        }
        if (tableToken == TableNameRegistry.LOCKED_TOKEN) {
            throw CairoException.nonCritical().put("table name is reserved [table=").put(tableName).put("]");
        }
        return tableToken;
    }

    public TableToken verifyTableName(final CharSequence tableName, int lo, int hi) {
        StringSink sink = Misc.getThreadLocalBuilder();
        sink.put(tableName, lo, hi);
        return verifyTableName(sink);
    }

    public void verifyTableToken(TableToken tableToken) {
        TableToken tt = tableNameRegistry.getTableToken(tableToken.getTableName());
        if (tt == null) {
            throw CairoException.tableDoesNotExist(tableToken.getTableName());
        }
        if (!tt.equals(tableToken)) {
            throw TableReferenceOutOfDateException.of(tableToken, tableToken.getTableId(), tt.getTableId(), tt.getTableId(), -1);
        }
    }

    private static void drop0(@Nullable SCSequence eventSubSeq, CompiledQuery cq) throws SqlException {
        try (OperationFuture fut = cq.execute(eventSubSeq)) {
            if (fut.await(30 * Timestamps.SECOND_MILLIS) != QUERY_COMPLETE) {
                throw SqlException.$(0, "drop table timeout");
            }
        }
    }

    // caller has to acquire the lock before this method is called and release the lock after the call
    private void createTableInVolumeUnsafe(MemoryMARW mem, Path path, TableStructure struct, TableToken tableToken) {
        if (TableUtils.TABLE_DOES_NOT_EXIST != TableUtils.existsInVolume(configuration.getFilesFacade(), path, tableToken.getDirName())) {
            throw CairoException.nonCritical().put("name is reserved [table=").put(tableToken.getTableName()).put(']');
        }

        // only create the table after it has been registered
        TableUtils.createTableInVolume(
                configuration.getFilesFacade(),
                configuration.getRoot(),
                configuration.getMkDirMode(),
                mem,
                path,
                tableToken.getDirName(),
                struct,
                ColumnType.VERSION,
                tableToken.getTableId()
        );
    }

    // caller has to acquire the lock before this method is called and release the lock after the call
    private void createTableUnsafe(MemoryMARW mem, Path path, TableStructure struct, TableToken tableToken) {
        if (TableUtils.TABLE_DOES_NOT_EXIST != TableUtils.exists(configuration.getFilesFacade(), path, configuration.getRoot(), tableToken.getDirName())) {
            throw CairoException.nonCritical().put("name is reserved [table=").put(tableToken.getTableName()).put(']');
        }

        // only create the table after it has been registered
        TableUtils.createTable(
                configuration.getFilesFacade(),
                configuration.getRoot(),
                configuration.getMkDirMode(),
                mem,
                path,
                tableToken.getDirName(),
                struct,
                ColumnType.VERSION,
                tableToken.getTableId()
        );
    }

    private TableToken rename0(Path fromPath, TableToken fromTableToken, Path toPath, CharSequence toTableName) {

        // !!! we do not care what is inside the path1 & path2, we will reset them anyway
        final FilesFacade ff = configuration.getFilesFacade();
        final CharSequence root = configuration.getRoot();

        fromPath.of(root).concat(fromTableToken).$();

        TableToken toTableToken = lockTableName(toTableName, fromTableToken.getTableId(), false);

        if (toTableToken == null) {
            LOG.error()
                    .$("rename target exists [from='").utf8(fromTableToken.getTableName())
                    .$("', to='").utf8(toTableName)
                    .I$();
            throw CairoException.nonCritical().put("Rename target exists");
        }

        if (ff.exists(toPath.of(root).concat(toTableToken).$())) {
            tableNameRegistry.unlockTableName(toTableToken);
        }

        try {
            if (ff.rename(fromPath, toPath) != Files.FILES_RENAME_OK) {
                final int error = ff.errno();
                LOG.error()
                        .$("could not rename [from='").utf8(fromPath)
                        .$("', to='").utf8(toPath)
                        .$("', error=").$(error)
                        .I$();
                throw CairoException.critical(error)
                        .put("could not rename [from='").put(fromPath)
                        .put("', to='").put(toPath)
                        .put(']');
            }
            tableNameRegistry.registerName(toTableToken);
            return toTableToken;
        } finally {
            tableNameRegistry.unlockTableName(toTableToken);
        }
    }

    private void tryRepairTable(TableToken tableToken, RuntimeException rethrow) {
        try {
            writerPool.get(tableToken, "repair").close();
        } catch (EntryUnavailableException e) {
            // This is fine, writer is busy. Throw back origin error.
            throw rethrow;
        } catch (Throwable th) {
            LOG.critical()
                    .$("could not repair before reading [dirName=").utf8(tableToken.getDirName())
                    .$(" ,error=").$(th.getMessage()).I$();
            throw rethrow;
        }
    }

    private void unlockTableUnsafe(TableToken tableToken, TableWriter writer, boolean newTable) {
        readerPool.unlock(tableToken);
        writerPool.unlock(tableToken, writer, newTable);
        metadataPool.unlock(tableToken);
    }

    private void validNameOrThrow(CharSequence tableName) {
        if (!TableUtils.isValidTableName(tableName, configuration.getMaxFileNameLength())) {
            throw CairoException.nonCritical()
                    .put("invalid table name [table=").putAsPrintable(tableName)
                    .put(']');
        }
    }

    @NotNull
    private TableToken verifyTableNameForRead(CharSequence tableName) {
        TableToken token = getTableTokenIfExists(tableName);
        if (token == null || token == TableNameRegistry.LOCKED_TOKEN) {
            throw CairoException.tableDoesNotExist(tableName);
        }
        return token;
    }

    protected Predicate<CharSequence> newProtectedTableResolver(CairoConfiguration configuration) {
        return EMPTY_RESOLVER;
    }

    private class EngineMaintenanceJob extends SynchronizedJob {

        private final long checkInterval;
        private final MicrosecondClock clock;
        private long last = 0;

        public EngineMaintenanceJob(CairoConfiguration configuration) {
            this.clock = configuration.getMicrosecondClock();
            this.checkInterval = configuration.getIdleCheckInterval() * 1000;
        }

        @Override
        protected boolean runSerially() {
            long t = clock.getTicks();
            if (last + checkInterval < t) {
                last = t;
                return releaseInactive();
            }
            return false;
        }
    }

}<|MERGE_RESOLUTION|>--- conflicted
+++ resolved
@@ -32,28 +32,15 @@
 import io.questdb.cairo.pool.*;
 import io.questdb.cairo.sql.*;
 import io.questdb.cairo.vm.api.MemoryMARW;
-<<<<<<< HEAD
-import io.questdb.cairo.wal.WalListener;
-import io.questdb.cairo.wal.WalReader;
-import io.questdb.cairo.wal.WalTxnYieldEvents;
-import io.questdb.cairo.wal.WalWriter;
-=======
 import io.questdb.cairo.wal.*;
->>>>>>> d8493680
 import io.questdb.cairo.wal.seq.TableSequencerAPI;
 import io.questdb.cutlass.text.CopyContext;
 import io.questdb.griffin.*;
 import io.questdb.log.Log;
 import io.questdb.log.LogFactory;
-<<<<<<< HEAD
-import io.questdb.mp.Job;
-import io.questdb.mp.Sequence;
-import io.questdb.mp.SynchronizedJob;
+import io.questdb.mp.*;
 import io.questdb.network.YieldEventFactory;
 import io.questdb.network.YieldEventFactoryImpl;
-=======
-import io.questdb.mp.*;
->>>>>>> d8493680
 import io.questdb.std.*;
 import io.questdb.std.datetime.microtime.MicrosecondClock;
 import io.questdb.std.datetime.microtime.Timestamps;
@@ -172,16 +159,6 @@
             throw e;
         }
 
-<<<<<<< HEAD
-        try {
-            tableNameRegistry = configuration.isReadOnlyInstance()
-                    ? new TableNameRegistryRO(configuration)
-                    : new TableNameRegistryRW(configuration);
-            tableNameRegistry.reloadTableNameCache(convertedTables);
-        } catch (Throwable e) {
-            close();
-            throw e;
-=======
         this.sqlCompilerPool = new SqlCompilerPool(this);
     }
 
@@ -209,7 +186,6 @@
                 break;
             case SELECT:
                 throw SqlException.$(0, "use select()");
->>>>>>> d8493680
         }
     }
 
@@ -291,11 +267,8 @@
         Misc.free(telemetry);
         Misc.free(telemetryWal);
         Misc.free(tableNameRegistry);
-<<<<<<< HEAD
+        Misc.free(snapshotAgent);
         Misc.free(walTxnYieldEvents);
-=======
-        Misc.free(snapshotAgent);
->>>>>>> d8493680
     }
 
     @TestOnly
@@ -395,11 +368,6 @@
             tableNameRegistry.unlockTableName(tableToken);
         }
 
-<<<<<<< HEAD
-=======
-        getDdlListener(tableToken).onTableCreated(securityContext, tableToken);
-
->>>>>>> d8493680
         return tableToken;
     }
 
@@ -735,14 +703,10 @@
         throw CairoException.nonCritical().put("WAL reader is not supported for table ").put(tableToken);
     }
 
-<<<<<<< HEAD
     public @NotNull WalTxnYieldEvents getWalTxnYieldEvents() {
         return walTxnYieldEvents;
     }
 
-    @TestOnly
-=======
->>>>>>> d8493680
     public @NotNull WalWriter getWalWriter(TableToken tableToken) {
         verifyTableToken(tableToken);
         return walWriterPool.get(tableToken);
@@ -853,11 +817,7 @@
         tableNameRegistry.dropTable(tableToken);
     }
 
-<<<<<<< HEAD
-    public void notifyWalTxnCommitted(TableToken tableToken) {
-=======
     public void notifyWalTxnCommitted(@NotNull TableToken tableToken) {
->>>>>>> d8493680
         final Sequence pubSeq = messageBus.getWalTxnNotificationPubSequence();
         while (true) {
             long cursor = pubSeq.next();
@@ -878,11 +838,7 @@
     }
 
     public void notifyWalTxnRepublisher(TableToken tableToken) {
-<<<<<<< HEAD
-        tableSequencerAPI.setApplied(tableToken, -1);
-=======
         tableSequencerAPI.notifyCommitReadable(tableToken, -1);
->>>>>>> d8493680
         unpublishedWalTxnCount.incrementAndGet();
     }
 
@@ -890,13 +846,10 @@
         snapshotAgent.prepareSnapshot(executionContext);
     }
 
-<<<<<<< HEAD
-=======
     public void recoverSnapshot() {
         snapshotAgent.recoverSnapshot();
     }
 
->>>>>>> d8493680
     public void registerTableToken(TableToken tableToken) {
         tableNameRegistry.registerName(tableToken);
     }
@@ -1095,7 +1048,7 @@
     }
 
     public void setWalPurgeJobRunLock(@Nullable SimpleWaitingLock walPurgeJobRunLock) {
-        this.snapshotAgent.setWalPurgeJobRunLock(walPurgeJobRunLock);
+        snapshotAgent.setWalPurgeJobRunLock(walPurgeJobRunLock);
     }
 
     public void unlock(
