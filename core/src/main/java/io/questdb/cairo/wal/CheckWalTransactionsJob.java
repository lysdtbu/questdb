/*******************************************************************************
 *     ___                  _   ____  ____
 *    / _ \ _   _  ___  ___| |_|  _ \| __ )
 *   | | | | | | |/ _ \/ __| __| | | |  _ \
 *   | |_| | |_| |  __/\__ \ |_| |_| | |_) |
 *    \__\_\\__,_|\___||___/\__|____/|____/
 *
 *  Copyright (c) 2014-2019 Appsicle
 *  Copyright (c) 2019-2023 QuestDB
 *
 *  Licensed under the Apache License, Version 2.0 (the "License");
 *  you may not use this file except in compliance with the License.
 *  You may obtain a copy of the License at
 *
 *  http://www.apache.org/licenses/LICENSE-2.0
 *
 *  Unless required by applicable law or agreed to in writing, software
 *  distributed under the License is distributed on an "AS IS" BASIS,
 *  WITHOUT WARRANTIES OR CONDITIONS OF ANY KIND, either express or implied.
 *  See the License for the specific language governing permissions and
 *  limitations under the License.
 *
 ******************************************************************************/

package io.questdb.cairo.wal;

import io.questdb.cairo.*;
import io.questdb.cairo.sql.TableRecordMetadata;
import io.questdb.cairo.wal.seq.MetadataServiceStub;
import io.questdb.cairo.wal.seq.TableMetadataChange;
import io.questdb.cairo.wal.seq.TableMetadataChangeLog;
import io.questdb.cairo.wal.seq.TableSequencerAPI;
import io.questdb.log.Log;
import io.questdb.log.LogFactory;
import io.questdb.mp.SynchronizedJob;
import io.questdb.std.Chars;
import io.questdb.std.FilesFacade;
import io.questdb.std.ObjHashSet;
import io.questdb.std.datetime.millitime.MillisecondClock;
import io.questdb.std.str.Path;
import org.jetbrains.annotations.NotNull;

public class CheckWalTransactionsJob extends SynchronizedJob {
    private static final Log LOG = LogFactory.getLog(CheckWalTransactionsJob.class);
    private final TableSequencerAPI.TableSequencerCallback checkNotifyOutstandingTxnInWalRef;
    private final CharSequence dbRoot;
    private final CairoEngine engine;
    private final FilesFacade ff;
    private final MillisecondClock millisecondClock;
    private final long spinLockTimeout;
    private final ObjHashSet<TableToken> tableTokenBucket = new ObjHashSet<>();
    // Empty list means that all tables should be checked.
    private final ObjHashSet<TableToken> tablesToCheck = new ObjHashSet<>();
    private final TxReader txReader;
    private long lastProcessedCount = 0;
    private final RenameTrackingMetadataService renameTrackingMetadataService = new RenameTrackingMetadataService();
    private Path threadLocalPath;

    public CheckWalTransactionsJob(CairoEngine engine) {
        this.engine = engine;
        this.ff = engine.getConfiguration().getFilesFacade();
        txReader = new TxReader(engine.getConfiguration().getFilesFacade());
        dbRoot = engine.getConfiguration().getRoot();
        millisecondClock = engine.getConfiguration().getMillisecondClock();
        spinLockTimeout = engine.getConfiguration().getSpinLockTimeout();
        checkNotifyOutstandingTxnInWalRef = (tableToken, txn, txn2) -> checkNotifyOutstandingTxnInWal(txn, txn2);
    }

    public void addTableToCheck(TableToken tableToken) {
        tablesToCheck.add(tableToken);
    }

    public void checkMissingWalTransactions() {
        threadLocalPath = Path.PATH.get().of(dbRoot);
        engine.getTableSequencerAPI().forAllWalTables(tableTokenBucket, true, checkNotifyOutstandingTxnInWalRef);
    }

    public void checkNotifyOutstandingTxnInWal(@NotNull TableToken tableToken, long seqTxn) {
        if (!tablesToCheck.isEmpty() && !tablesToCheck.contains(tableToken)) {
            return;
        }
        if (
                seqTxn < 0 && TableUtils.exists(
                        ff,
                        threadLocalPath,
                        dbRoot,
                        tableToken.getDirName()
                ) == TableUtils.TABLE_EXISTS
        ) {
            // Dropped table
            engine.notifyWalTxnCommitted(tableToken);
        } else {
<<<<<<< HEAD
            if (engine.getTableSequencerAPI().isTxnTrackerInitialised(tableToken)) {
                if (engine.getTableSequencerAPI().notifyCommit(tableToken, txn)) {
=======
            if (TableUtils.isPendingRenameTempTableName(tableToken.getTableName(), engine.getConfiguration().getTempRenamePendingTablePrefix())) {
                tableToken = renameToExpectedTableName(tableToken);
            }

            if (engine.getTableSequencerAPI().isTxnTrackerInitialised(tableToken)) {
                if (engine.getTableSequencerAPI().notifyOnCheck(tableToken, seqTxn)) {
>>>>>>> d8493680
                    engine.notifyWalTxnCommitted(tableToken);
                }
            } else {
                threadLocalPath.trimTo(dbRoot.length()).concat(tableToken).concat(TableUtils.META_FILE_NAME).$();
                if (ff.exists(threadLocalPath)) {
                    threadLocalPath.trimTo(dbRoot.length()).concat(tableToken).concat(TableUtils.TXN_FILE_NAME).$();
<<<<<<< HEAD
                    try (TxReader txReader2 = txReader.ofRO(threadLocalPath, PartitionBy.NONE)) {
                        TableUtils.safeReadTxn(txReader, millisecondClock, spinLockTimeout);
                        if (engine.getTableSequencerAPI().initTxnTracker(tableToken, txReader2.getSeqTxn(), txn)) {
=======
                    try (TxReader txReader = this.txReader.ofRO(threadLocalPath, PartitionBy.NONE)) {
                        TableUtils.safeReadTxn(this.txReader, millisecondClock, spinLockTimeout);
                        if (engine.getTableSequencerAPI().initTxnTracker(tableToken, txReader.getSeqTxn(), seqTxn)) {
>>>>>>> d8493680
                            engine.notifyWalTxnCommitted(tableToken);
                        }
                    }
                } else {
                    // table is dropped, notify the JOB to delete the data
                    engine.notifyWalTxnCommitted(tableToken);
                }
            }
        }
    }

    @Override
    public boolean runSerially() {
        long unpublishedWalTxnCount = engine.getUnpublishedWalTxnCount();
        if (unpublishedWalTxnCount == lastProcessedCount) {
            return false;
        }
        checkMissingWalTransactions();
        lastProcessedCount = unpublishedWalTxnCount;
        return true;
    }

    @NotNull
    private TableToken renameToExpectedTableName(TableToken tableToken) {
        LOG.info().$("attempting to apply deferred table rename [name=").utf8(tableToken.getTableName()).I$();

        // Table name is temporary, because the real table name was occupied by another one at the point of creation
        // Rename the table to the correct name.
        renameTrackingMetadataService.tableName = TableUtils.getTableNameFromDirName(tableToken.getDirName());
        try (TableMetadataChangeLog metaChangeCursor = engine.getTableSequencerAPI().getMetadataChangeLog(tableToken, 0)) {
            while (metaChangeCursor.hasNext()) {
                TableMetadataChange change = metaChangeCursor.next();
                change.apply(renameTrackingMetadataService, true);
            }
        }

        TableToken updatedTableToken = tableToken.renamed(Chars.toString(renameTrackingMetadataService.tableName));
        try {
            engine.applyTableRename(tableToken, updatedTableToken);
            LOG.info().$("successfully applied deferred table rename [from=").utf8(tableToken.getTableName())
                    .$(", to=").utf8(updatedTableToken.getTableName())
                    .$(", tableDir=").utf8(tableToken.getDirName())
                    .I$();
            tableToken = updatedTableToken;
        } catch (CairoException e) {
            // In most cases it's expected, the table name can be still occupied by another table
            LOG.info().$("could not apply deferred table rename [from=").utf8(tableToken.getTableName())
                    .$(", to=").utf8(updatedTableToken.getTableName())
                    .$(", error=").$(e.getFlyweightMessage())
                    .I$();
        }
        return tableToken;
    }

    private static class RenameTrackingMetadataService implements MetadataServiceStub {
        private CharSequence tableName;

        @Override
        public void addColumn(CharSequence name, int type, int symbolCapacity, boolean symbolCacheFlag, boolean isIndexed, int indexValueBlockCapacity, boolean isSequential, SecurityContext securityContext) {
        }

        @Override
        public TableRecordMetadata getMetadata() {
            throw new UnsupportedOperationException();
        }

        @Override
        public TableToken getTableToken() {
            throw new UnsupportedOperationException();
        }

        @Override
        public void removeColumn(@NotNull CharSequence columnName) {
        }

        @Override
        public void renameColumn(@NotNull CharSequence columnName, @NotNull CharSequence newName, SecurityContext securityContext) {
        }

        @Override
        public void renameTable(@NotNull CharSequence fromNameTable, @NotNull CharSequence toTableName) {
            tableName = Chars.toString(toTableName);
        }
    }
}<|MERGE_RESOLUTION|>--- conflicted
+++ resolved
@@ -47,13 +47,13 @@
     private final CairoEngine engine;
     private final FilesFacade ff;
     private final MillisecondClock millisecondClock;
+    private final RenameTrackingMetadataService renameTrackingMetadataService = new RenameTrackingMetadataService();
     private final long spinLockTimeout;
     private final ObjHashSet<TableToken> tableTokenBucket = new ObjHashSet<>();
     // Empty list means that all tables should be checked.
     private final ObjHashSet<TableToken> tablesToCheck = new ObjHashSet<>();
     private final TxReader txReader;
     private long lastProcessedCount = 0;
-    private final RenameTrackingMetadataService renameTrackingMetadataService = new RenameTrackingMetadataService();
     private Path threadLocalPath;
 
     public CheckWalTransactionsJob(CairoEngine engine) {
@@ -90,32 +90,21 @@
             // Dropped table
             engine.notifyWalTxnCommitted(tableToken);
         } else {
-<<<<<<< HEAD
-            if (engine.getTableSequencerAPI().isTxnTrackerInitialised(tableToken)) {
-                if (engine.getTableSequencerAPI().notifyCommit(tableToken, txn)) {
-=======
             if (TableUtils.isPendingRenameTempTableName(tableToken.getTableName(), engine.getConfiguration().getTempRenamePendingTablePrefix())) {
                 tableToken = renameToExpectedTableName(tableToken);
             }
 
             if (engine.getTableSequencerAPI().isTxnTrackerInitialised(tableToken)) {
                 if (engine.getTableSequencerAPI().notifyOnCheck(tableToken, seqTxn)) {
->>>>>>> d8493680
                     engine.notifyWalTxnCommitted(tableToken);
                 }
             } else {
                 threadLocalPath.trimTo(dbRoot.length()).concat(tableToken).concat(TableUtils.META_FILE_NAME).$();
                 if (ff.exists(threadLocalPath)) {
                     threadLocalPath.trimTo(dbRoot.length()).concat(tableToken).concat(TableUtils.TXN_FILE_NAME).$();
-<<<<<<< HEAD
-                    try (TxReader txReader2 = txReader.ofRO(threadLocalPath, PartitionBy.NONE)) {
-                        TableUtils.safeReadTxn(txReader, millisecondClock, spinLockTimeout);
-                        if (engine.getTableSequencerAPI().initTxnTracker(tableToken, txReader2.getSeqTxn(), txn)) {
-=======
                     try (TxReader txReader = this.txReader.ofRO(threadLocalPath, PartitionBy.NONE)) {
                         TableUtils.safeReadTxn(this.txReader, millisecondClock, spinLockTimeout);
                         if (engine.getTableSequencerAPI().initTxnTracker(tableToken, txReader.getSeqTxn(), seqTxn)) {
->>>>>>> d8493680
                             engine.notifyWalTxnCommitted(tableToken);
                         }
                     }
