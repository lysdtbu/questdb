/*******************************************************************************
 *     ___                  _   ____  ____
 *    / _ \ _   _  ___  ___| |_|  _ \| __ )
 *   | | | | | | |/ _ \/ __| __| | | |  _ \
 *   | |_| | |_| |  __/\__ \ |_| |_| | |_) |
 *    \__\_\\__,_|\___||___/\__|____/|____/
 *
 *  Copyright (c) 2014-2019 Appsicle
 *  Copyright (c) 2019-2023 QuestDB
 *
 *  Licensed under the Apache License, Version 2.0 (the "License");
 *  you may not use this file except in compliance with the License.
 *  You may obtain a copy of the License at
 *
 *  http://www.apache.org/licenses/LICENSE-2.0
 *
 *  Unless required by applicable law or agreed to in writing, software
 *  distributed under the License is distributed on an "AS IS" BASIS,
 *  WITHOUT WARRANTIES OR CONDITIONS OF ANY KIND, either express or implied.
 *  See the License for the specific language governing permissions and
 *  limitations under the License.
 *
 ******************************************************************************/

package io.questdb.cairo.pool;

import io.questdb.cairo.CairoConfiguration;
import io.questdb.cairo.CairoEngine;
import io.questdb.cairo.DdlListener;
import io.questdb.cairo.TableToken;
import io.questdb.cairo.wal.WalInitializer;
import io.questdb.cairo.wal.WalWriter;

public class WalWriterPool extends AbstractMultiTenantPool<WalWriterPool.WalWriterTenant> {

    private final CairoEngine engine;

    public WalWriterPool(CairoConfiguration configuration, CairoEngine engine) {
        super(configuration, configuration.getReaderPoolMaxSegments(), configuration.getInactiveReaderTTL());
        this.engine = engine;
    }

    @Override
    protected byte getListenerSrc() {
        return PoolListener.SRC_WAL_WRITER;
    }

    @Override
    protected WalWriterTenant newTenant(TableToken tableToken, Entry<WalWriterTenant> entry, int index) {
        return new WalWriterTenant(
                this,
                entry,
                index,
                tableToken,
<<<<<<< HEAD
                engine
=======
                engine.getTableSequencerAPI(),
                engine.getDdlListener(tableToken),
                engine.getWalInitializer(),
                engine.getMetrics()
>>>>>>> d8493680
        );
    }

    public static class WalWriterTenant extends WalWriter implements PoolTenant {
        private final int index;
        private Entry<WalWriterTenant> entry;
        private AbstractMultiTenantPool<WalWriterTenant> pool;

        public WalWriterTenant(
                AbstractMultiTenantPool<WalWriterTenant> pool,
                Entry<WalWriterTenant> entry,
                int index,
                TableToken tableToken,
<<<<<<< HEAD
                CairoEngine engine
        ) {
            super(engine, tableToken);
=======
                TableSequencerAPI tableSequencerAPI,
                DdlListener ddlListener,
                WalInitializer walInitializer,
                Metrics metrics
        ) {
            super(pool.getConfiguration(), tableToken, tableSequencerAPI, ddlListener, walInitializer, metrics);
>>>>>>> d8493680
            this.pool = pool;
            this.entry = entry;
            this.index = index;
        }

        @Override
        public void close() {
            if (isOpen()) {
                final AbstractMultiTenantPool<WalWriterTenant> pool = this.pool;
                if (pool != null && entry != null) {
                    if (!isDistressed()) {
                        if (pool.returnToPool(this)) {
                            return;
                        }
                    } else {
                        try {
                            super.close();
                        } finally {
                            pool.expelFromPool(this);
                        }
                        return;
                    }
                }
                super.close();
            }
        }

        @SuppressWarnings("unchecked")
        @Override
        public Entry<WalWriterTenant> getEntry() {
            return entry;
        }

        @Override
        public int getIndex() {
            return index;
        }

        public void goodbye() {
            entry = null;
            pool = null;
        }

        @Override
        public void refresh() {
            try {
                goActive();
            } catch (Throwable ex) {
                close();
                throw ex;
            }
        }
    }
}<|MERGE_RESOLUTION|>--- conflicted
+++ resolved
@@ -24,12 +24,15 @@
 
 package io.questdb.cairo.pool;
 
+import io.questdb.Metrics;
 import io.questdb.cairo.CairoConfiguration;
 import io.questdb.cairo.CairoEngine;
 import io.questdb.cairo.DdlListener;
 import io.questdb.cairo.TableToken;
 import io.questdb.cairo.wal.WalInitializer;
+import io.questdb.cairo.wal.WalTxnYieldEvents;
 import io.questdb.cairo.wal.WalWriter;
+import io.questdb.cairo.wal.seq.TableSequencerAPI;
 
 public class WalWriterPool extends AbstractMultiTenantPool<WalWriterPool.WalWriterTenant> {
 
@@ -52,14 +55,11 @@
                 entry,
                 index,
                 tableToken,
-<<<<<<< HEAD
-                engine
-=======
                 engine.getTableSequencerAPI(),
+                engine.getWalTxnYieldEvents(),
                 engine.getDdlListener(tableToken),
                 engine.getWalInitializer(),
                 engine.getMetrics()
->>>>>>> d8493680
         );
     }
 
@@ -73,18 +73,13 @@
                 Entry<WalWriterTenant> entry,
                 int index,
                 TableToken tableToken,
-<<<<<<< HEAD
-                CairoEngine engine
-        ) {
-            super(engine, tableToken);
-=======
                 TableSequencerAPI tableSequencerAPI,
+                WalTxnYieldEvents walTxnYieldEvents,
                 DdlListener ddlListener,
                 WalInitializer walInitializer,
                 Metrics metrics
         ) {
-            super(pool.getConfiguration(), tableToken, tableSequencerAPI, ddlListener, walInitializer, metrics);
->>>>>>> d8493680
+            super(pool.getConfiguration(), tableToken, tableSequencerAPI, walTxnYieldEvents, ddlListener, walInitializer, metrics);
             this.pool = pool;
             this.entry = entry;
             this.index = index;
