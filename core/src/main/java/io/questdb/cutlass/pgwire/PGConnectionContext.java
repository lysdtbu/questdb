--- conflicted
+++ resolved
@@ -183,11 +183,7 @@
     private boolean sendRNQ = true; /* send ReadyForQuery message */
     private SqlExecutionContextImpl sqlExecutionContext;
     private long statementTimeout = -1L;
-<<<<<<< HEAD
-=======
-    private SuspendEvent suspendEvent;
     private boolean tlsSessionStarting = false;
->>>>>>> d8493680
     private long totalReceived = 0;
     private int transactionState = NO_TRANSACTION;
     private final PGResumeProcessor resumeQueryCompleteRef = this::resumeQueryComplete;
@@ -385,7 +381,6 @@
         sendParameterDescription = false;
         sendRNQ = false;
         statementTimeout = -1L;
-        suspendEvent = null;
         tlsSessionStarting = false;
         totalReceived = 0;
         transactionState = NO_TRANSACTION;
@@ -394,21 +389,7 @@
         typesAndSelectIsCached = true;
         assert typesAndUpdate == null;
         typesAndUpdateIsCached = false;
-<<<<<<< HEAD
-        statementTimeout = -1L;
-        authenticator.clear();
-        isPausedQuery = false;
-        isEmptyQuery = false;
-        queryContainsSecret = false;
-        clearYieldEvent();
-=======
         wrapper = null;
-    }
-
-    @Override
-    public void clearSuspendEvent() {
-        suspendEvent = Misc.free(suspendEvent);
->>>>>>> d8493680
     }
 
     public void clearWriters() {
@@ -450,23 +431,12 @@
         return getTableWriterAPI(engine.verifyTableName(tableName), lockReason);
     }
 
-<<<<<<< HEAD
     @Override
     public YieldEvent getYieldEvent() {
         return yieldEvent;
     }
 
-    public void handleClientOperation(
-            @Transient SqlCompiler compiler,
-            @Transient AssociativeCache<TypesAndSelect> selectAndTypesCache,
-            @Transient WeakSelfReturningObjectPool<TypesAndSelect> selectAndTypesPool,
-            @Transient AssociativeCache<TypesAndUpdate> typesAndUpdateCache,
-            @Transient WeakSelfReturningObjectPool<TypesAndUpdate> typesAndUpdatePool,
-            int operation
-    ) throws PeerDisconnectedException, PeerIsSlowToReadException, PeerIsSlowToWriteException, QueryPausedException, BadProtocolException {
-=======
     public void handleClientOperation(int operation) throws Exception {
->>>>>>> d8493680
         assert authenticator != null;
 
         try {
@@ -1360,7 +1330,7 @@
             } else {
                 this.maxSendRows = Long.MAX_VALUE;
             }
-        } catch (DataUnavailableException e) {
+        } catch (YieldException e) {
             isPausedQuery = true;
             throw QueryPausedException.instance(e.getEvent(), sqlExecutionContext.getCircuitBreaker());
         }
