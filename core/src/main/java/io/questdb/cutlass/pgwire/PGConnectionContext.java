--- conflicted
+++ resolved
@@ -537,19 +537,11 @@
             handleException(-1, e.getFlyweightMessage(), false, -1, true);
         } catch (CairoException e) {
             handleException(e.getPosition(), e.getFlyweightMessage(), e.isCritical(), e.getErrno(), e.isInterruption());
-<<<<<<< HEAD
-            if (e.isEntityDisabled()) {
-                throw PeerDisconnectedException.INSTANCE;
-            }
         } catch (PeerIsSlowToReadException | PeerIsSlowToWriteException | QueryPausedException |
                  BadProtocolException e) {
             throw e;
         } catch (PeerDisconnectedException e) {
             sqlExecutionContext.getSecurityContext().clear();
-=======
-        } catch (PeerDisconnectedException | PeerIsSlowToReadException | PeerIsSlowToWriteException |
-                 QueryPausedException | BadProtocolException e) {
->>>>>>> a2ff62c2
             throw e;
         } catch (Throwable th) {
             handleException(-1, th.getMessage(), true, -1, true);
@@ -1727,20 +1719,11 @@
                             SecurityContextFactory.PGWIRE
                     );
                     sqlExecutionContext.with(securityContext, bindVariableService, rnd, getFd(), circuitBreaker);
-<<<<<<< HEAD
-                    securityContext.authorizePGWire();
-                    r = authenticator.loginOK();
-                } catch (CairoException e) {
-                    LOG.error().$("failed to authenticate [error=").$(e.getFlyweightMessage()).I$();
-                    // todo: handle this separately from auth failure
-                    r = authenticator.denyAccess();
-=======
                     securityContext.checkEntityEnabled();
                     r = authenticator.loginOK();
                 } catch (CairoException e) {
                     LOG.error().$("failed to authenticate [error=").$(e.getFlyweightMessage()).I$();
                     r = authenticator.denyAccess(e.getFlyweightMessage());
->>>>>>> a2ff62c2
                 }
             }
         } catch (AuthenticatorException e) {
