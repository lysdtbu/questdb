--- conflicted
+++ resolved
@@ -423,16 +423,7 @@
     }
 
     @Override
-<<<<<<< HEAD
-    public TableWriterAPI getTableWriterAPI(TableToken tableToken, String lockReason) {
-=======
-    public SuspendEvent getSuspendEvent() {
-        return suspendEvent;
-    }
-
-    @Override
-    public TableWriterAPI getTableWriterAPI(TableToken tableToken, @NotNull String lockReason) {
->>>>>>> 45ffb835
+    public TableWriterAPI getTableWriterAPI(@NotNull TableToken tableToken, @NotNull String lockReason) {
         final int index = pendingWriters.keyIndex(tableToken);
         if (index < 0) {
             return pendingWriters.valueAt(index);
@@ -441,7 +432,7 @@
     }
 
     @Override
-    public TableWriterAPI getTableWriterAPI(CharSequence tableName, @NotNull String lockReason) {
+    public TableWriterAPI getTableWriterAPI(@NotNull CharSequence tableName, @NotNull String lockReason) {
         return getTableWriterAPI(engine.verifyTableName(tableName), lockReason);
     }
 
