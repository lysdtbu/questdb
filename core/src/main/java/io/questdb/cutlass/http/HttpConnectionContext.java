/*******************************************************************************
 *     ___                  _   ____  ____
 *    / _ \ _   _  ___  ___| |_|  _ \| __ )
 *   | | | | | | |/ _ \/ __| __| | | |  _ \
 *   | |_| | |_| |  __/\__ \ |_| |_| | |_) |
 *    \__\_\\__,_|\___||___/\__|____/|____/
 *
 *  Copyright (c) 2014-2019 Appsicle
 *  Copyright (c) 2019-2023 QuestDB
 *
 *  Licensed under the Apache License, Version 2.0 (the "License");
 *  you may not use this file except in compliance with the License.
 *  You may obtain a copy of the License at
 *
 *  http://www.apache.org/licenses/LICENSE-2.0
 *
 *  Unless required by applicable law or agreed to in writing, software
 *  distributed under the License is distributed on an "AS IS" BASIS,
 *  WITHOUT WARRANTIES OR CONDITIONS OF ANY KIND, either express or implied.
 *  See the License for the specific language governing permissions and
 *  limitations under the License.
 *
 ******************************************************************************/

package io.questdb.cutlass.http;

import io.questdb.Metrics;
import io.questdb.cairo.CairoException;
import io.questdb.cairo.SecurityContext;
import io.questdb.cairo.security.DenyAllSecurityContext;
import io.questdb.cairo.security.SecurityContextFactory;
import io.questdb.cairo.sql.RecordCursorFactory;
import io.questdb.cutlass.http.ex.*;
import io.questdb.log.Log;
import io.questdb.log.LogFactory;
import io.questdb.network.*;
import io.questdb.std.*;
import io.questdb.std.str.DirectUtf8String;
import io.questdb.std.str.StdoutSink;
import io.questdb.std.str.Utf8Sequence;
import io.questdb.std.str.Utf8s;
import org.jetbrains.annotations.NotNull;
import org.jetbrains.annotations.TestOnly;

import static io.questdb.cutlass.http.HttpConstants.HEADER_CONTENT_ACCEPT_ENCODING;
import static io.questdb.network.IODispatcher.*;
import static java.net.HttpURLConnection.*;

public class HttpConnectionContext extends IOContext<HttpConnectionContext> implements Locality, Retry {
    private static final Log LOG = LogFactory.getLog(HttpConnectionContext.class);
    private final HttpAuthenticator authenticator;
    private final HttpContextConfiguration configuration;
    private final HttpCookieHandler cookieHandler;
    private final ObjectPool<DirectUtf8String> csPool;
    private final boolean dumpNetworkTraffic;
    private final HttpHeaderParser headerParser;
    private final LocalValueMap localValueMap = new LocalValueMap();
    private final Metrics metrics;
    private final HttpHeaderParser multipartContentHeaderParser;
    private final HttpMultipartContentParser multipartContentParser;
    private final long multipartIdleSpinCount;
    private final MultipartParserState multipartParserState = new MultipartParserState();
    private final NetworkFacade nf;
    private final int recvBufferSize;
    private final HttpResponseSink responseSink;
    private final RetryAttemptAttributes retryAttemptAttributes = new RetryAttemptAttributes();
    private final RescheduleContext retryRescheduleContext = retry -> {
        LOG.info().$("Retry is requested after successful writer allocation. Retry will be re-scheduled [thread=").$(Thread.currentThread().getId()).I$();
        throw RetryOperationException.INSTANCE;
    };
    private final SecurityContextFactory securityContextFactory;
    private final AssociativeCache<RecordCursorFactory> selectCache;
    private int nCompletedRequests;
    private boolean pendingRetry = false;
    private int receivedBytes;
    private long recvBuffer;
    private HttpRequestProcessor resumeProcessor = null;
    private SecurityContext securityContext;
    private SuspendEvent suspendEvent;
    private long totalBytesSent;

    @TestOnly
    public HttpConnectionContext(HttpMinServerConfiguration configuration, Metrics metrics, SocketFactory socketFactory) {
        this(configuration, metrics, socketFactory, DefaultHttpCookieHandler.INSTANCE, DefaultHttpHeaderParserFactory.INSTANCE);
    }

    public HttpConnectionContext(
            HttpMinServerConfiguration configuration,
            Metrics metrics,
            SocketFactory socketFactory,
            HttpCookieHandler cookieHandler,
            HttpHeaderParserFactory headerParserFactory
    ) {
        super(
                socketFactory,
                configuration.getHttpContextConfiguration().getNetworkFacade(),
                LOG,
                metrics.jsonQuery().connectionCountGauge()
        );
        final HttpContextConfiguration contextConfiguration = configuration.getHttpContextConfiguration();
        this.configuration = contextConfiguration;
        this.cookieHandler = cookieHandler;
        this.nf = contextConfiguration.getNetworkFacade();
        this.csPool = new ObjectPool<>(DirectUtf8String.FACTORY, contextConfiguration.getConnectionStringPoolCapacity());
        this.headerParser = headerParserFactory.newParser(contextConfiguration.getRequestHeaderBufferSize(), csPool);
        this.multipartContentHeaderParser = new HttpHeaderParser(contextConfiguration.getMultipartHeaderBufferSize(), csPool);
        this.multipartContentParser = new HttpMultipartContentParser(multipartContentHeaderParser);
        this.responseSink = new HttpResponseSink(contextConfiguration);
        this.recvBufferSize = contextConfiguration.getRecvBufferSize();
        this.multipartIdleSpinCount = contextConfiguration.getMultipartIdleSpinCount();
        this.dumpNetworkTraffic = contextConfiguration.getDumpNetworkTraffic();
        this.securityContextFactory = contextConfiguration.getFactoryProvider().getSecurityContextFactory();
        // This is default behaviour until the security context is overridden with correct principal.
        this.securityContext = DenyAllSecurityContext.INSTANCE;
        this.metrics = metrics;
        this.authenticator = contextConfiguration.getFactoryProvider().getHttpAuthenticatorFactory().getHttpAuthenticator();

        if (configuration instanceof HttpServerConfiguration) {
            final HttpServerConfiguration serverConfiguration = (HttpServerConfiguration) configuration;
            final boolean enableQueryCache = serverConfiguration.isQueryCacheEnabled();
            final int blockCount = enableQueryCache ? serverConfiguration.getQueryCacheBlockCount() : 1;
            final int rowCount = enableQueryCache ? serverConfiguration.getQueryCacheRowCount() : 1;
            this.selectCache = new AssociativeCache<>(
                    blockCount,
                    rowCount,
                    metrics.jsonQuery().cachedQueriesGauge(),
                    metrics.jsonQuery().cacheHitCounter(),
                    metrics.jsonQuery().cacheMissCounter()
            );
        } else {
            // Min server doesn't need select cache, so we use no-op settings.
            this.selectCache = new AssociativeCache<>(1, 1);
        }
    }

    @Override
    public void clear() {
        LOG.debug().$("clear [fd=").$(getFd()).I$();
        super.clear();
        reset();
        if (this.pendingRetry) {
            LOG.error().$("reused context with retry pending").$();
        }
        this.pendingRetry = false;
        this.recvBuffer = Unsafe.free(recvBuffer, recvBufferSize, MemoryTag.NATIVE_HTTP_CONN);
    }

    @Override
    public void clearSuspendEvent() {
        suspendEvent = Misc.free(suspendEvent);
    }

    @Override
    public void close() {
        final int fd = getFd();
        LOG.debug().$("close [fd=").$(fd).I$();
        super.close();
        if (this.pendingRetry) {
            this.pendingRetry = false;
            LOG.info().$("closed context with retry pending [fd=").$(getFd()).I$();
        }
        this.nCompletedRequests = 0;
        this.totalBytesSent = 0;
        this.csPool.clear();
        this.multipartContentParser.close();
        this.multipartContentHeaderParser.close();
        this.headerParser.close();
        this.localValueMap.close();
        this.recvBuffer = Unsafe.free(recvBuffer, recvBufferSize, MemoryTag.NATIVE_HTTP_CONN);
        this.responseSink.close();
        this.receivedBytes = 0;
        this.securityContext.clear();
        this.securityContext = DenyAllSecurityContext.INSTANCE;
        this.authenticator.close();
        Misc.free(selectCache);
        LOG.debug().$("closed [fd=").$(fd).I$();
    }

    @Override
    public void fail(HttpRequestProcessorSelector selector, HttpException e) {
        LOG.info().$("failed to retry query [fd=").$(getFd()).I$();
        HttpRequestProcessor processor = getHttpRequestProcessor(selector);
        failProcessor(processor, e, DISCONNECT_REASON_RETRY_FAILED);
    }

    @Override
    public RetryAttemptAttributes getAttemptDetails() {
        return retryAttemptAttributes;
    }

    public HttpChunkedResponseSocket getChunkedResponseSocket() {
        return responseSink.getChunkedSocket();
    }

    public HttpCookieHandler getCookieHandler() {
        return cookieHandler;
    }

    public long getLastRequestBytesSent() {
        return responseSink.getTotalBytesSent();
    }

    @Override
    public LocalValueMap getMap() {
        return localValueMap;
    }

    public Metrics getMetrics() {
        return metrics;
    }

    public int getNCompletedRequests() {
        return nCompletedRequests;
    }

    public HttpRawSocket getRawResponseSocket() {
        return responseSink.getRawSocket();
    }

    public HttpRequestHeader getRequestHeader() {
        return headerParser;
    }

    public HttpResponseHeader getResponseHeader() {
        return responseSink.getHeader();
    }

    public SecurityContext getSecurityContext() {
        return securityContext;
    }

    public AssociativeCache<RecordCursorFactory> getSelectCache() {
        return selectCache;
    }

    @Override
    public SuspendEvent getSuspendEvent() {
        return suspendEvent;
    }

    public long getTotalBytesSent() {
        return totalBytesSent;
    }

    public boolean handleClientOperation(int operation, HttpRequestProcessorSelector selector, RescheduleContext rescheduleContext) {
        boolean keepGoing;
        switch (operation) {
            case IOOperation.READ:
                keepGoing = handleClientRecv(selector, rescheduleContext);
                break;
            case IOOperation.WRITE:
                keepGoing = handleClientSend();
                break;
            case IOOperation.HEARTBEAT:
                dispatcher.registerChannel(this, IOOperation.HEARTBEAT);
                return false;
            default:
                dispatcher.disconnect(this, DISCONNECT_REASON_UNKNOWN_OPERATION);
                keepGoing = false;
                break;
        }

        boolean useful = keepGoing;
        if (keepGoing) {
            if (configuration.getServerKeepAlive()) {
                do {
                    keepGoing = handleClientRecv(selector, rescheduleContext);
                } while (keepGoing);
            } else {
                dispatcher.disconnect(this, DISCONNECT_REASON_KEEPALIVE_OFF);
            }
        }
        return useful;
    }

    @Override
    public void init() {
        if (socket.supportsTls()) {
            if (socket.startTlsSession() != 0) {
                throw CairoException.nonCritical().put("failed to start TLS session");
            }
        }
    }

    @Override
    public boolean invalid() {
        return pendingRetry || receivedBytes > 0 || this.socket == null;
    }

    @Override
    public HttpConnectionContext of(int fd, @NotNull IODispatcher<HttpConnectionContext> dispatcher) {
        super.of(fd, dispatcher);
        // The context is obtained from the pool, so we should initialize the memory.
        if (recvBuffer == 0) {
            recvBuffer = Unsafe.malloc(recvBufferSize, MemoryTag.NATIVE_HTTP_CONN);
        }
        responseSink.of(socket);
        return this;
    }

    public boolean rejectRequest(int code, CharSequence userMessage, CharSequence cookieName, CharSequence cookieValue) throws PeerDisconnectedException, PeerIsSlowToReadException {
        reset();
        LOG.error().$(userMessage).$(" [code=").$(code).I$();
        simpleResponse().sendStatusWithCookie(code, userMessage, cookieName, cookieValue);
        dispatcher.registerChannel(this, IOOperation.READ);
        return false;
    }

    public void reset() {
        LOG.debug().$("reset [fd=").$(getFd()).$(']').$();
        this.totalBytesSent += responseSink.getTotalBytesSent();
        this.responseSink.clear();
        this.nCompletedRequests++;
        this.resumeProcessor = null;
        this.headerParser.clear();
        this.multipartContentParser.clear();
        this.multipartContentHeaderParser.clear();
        this.csPool.clear();
        this.localValueMap.clear();
        this.multipartParserState.multipartRetry = false;
        this.retryAttemptAttributes.waitStartTimestamp = 0;
        this.retryAttemptAttributes.lastRunTimestamp = 0;
        this.retryAttemptAttributes.attempt = 0;
        this.receivedBytes = 0;
        this.securityContext.clear();
        this.securityContext = DenyAllSecurityContext.INSTANCE;
        this.authenticator.clear();
        clearSuspendEvent();
    }

    public void resumeResponseSend() throws PeerIsSlowToReadException, PeerDisconnectedException {
        responseSink.resumeSend();
    }

    public void scheduleRetry(HttpRequestProcessor processor, RescheduleContext rescheduleContext) {
        try {
            pendingRetry = true;
            rescheduleContext.reschedule(this);
        } catch (RetryFailedOperationException e) {
            failProcessor(processor, e, DISCONNECT_REASON_RETRY_FAILED);
        }
    }

    public HttpResponseSink.SimpleResponseImpl simpleResponse() {
        return responseSink.getSimple();
    }

    public boolean tryRerun(HttpRequestProcessorSelector selector, RescheduleContext rescheduleContext) {
        if (pendingRetry) {
            pendingRetry = false;
            HttpRequestProcessor processor = getHttpRequestProcessor(selector);
            try {
                LOG.info().$("retrying query [fd=").$(getFd()).I$();
                processor.onRequestRetry(this);
                if (multipartParserState.multipartRetry) {
                    if (continueConsumeMultipart(
                            socket,
                            multipartParserState.start,
                            multipartParserState.buf,
                            multipartParserState.bufRemaining,
                            (HttpMultipartContentListener) processor,
                            processor,
                            retryRescheduleContext
                    )) {
                        LOG.info().$("success retried multipart import [fd=").$(getFd()).I$();
                        busyRcvLoop(selector, rescheduleContext);
                    } else {
                        LOG.info().$("retry success but import not finished [fd=").$(getFd()).I$();
                    }
                } else {
                    busyRcvLoop(selector, rescheduleContext);
                }
            } catch (RetryOperationException e2) {
                pendingRetry = true;
                return false;
            } catch (PeerDisconnectedException ignore) {
                dispatcher.disconnect(this, DISCONNECT_REASON_PEER_DISCONNECT_AT_RERUN);
            } catch (PeerIsSlowToReadException e2) {
                LOG.info().$("peer is slow on running the rerun [fd=").$(getFd())
                        .$(", thread=").$(Thread.currentThread().getId()).I$();
                processor.parkRequest(this, false);
                resumeProcessor = processor;
                dispatcher.registerChannel(this, IOOperation.WRITE);
            } catch (QueryPausedException e) {
                LOG.info().$("partition is in cold storage, suspending query [fd=").$(getFd())
                        .$(", thread=").$(Thread.currentThread().getId()).I$();
                processor.parkRequest(this, true);
                resumeProcessor = processor;
                suspendEvent = e.getEvent();
                dispatcher.registerChannel(this, IOOperation.WRITE);
            } catch (ServerDisconnectException e) {
                LOG.info().$("kicked out [fd=").$(getFd()).I$();
                dispatcher.disconnect(this, DISCONNECT_REASON_KICKED_OUT_AT_RERUN);
            }
        }
        return true;
    }

    @SuppressWarnings("StatementWithEmptyBody")
    private void busyRcvLoop(HttpRequestProcessorSelector selector, RescheduleContext rescheduleContext) {
        reset();
        if (configuration.getServerKeepAlive()) {
            while (handleClientRecv(selector, rescheduleContext)) ;
        } else {
            dispatcher.disconnect(this, DISCONNECT_REASON_KEEPALIVE_OFF_RECV);
        }
    }

    private void completeRequest(
            HttpRequestProcessor processor,
            RescheduleContext rescheduleContext
    ) throws PeerDisconnectedException, PeerIsSlowToReadException, ServerDisconnectException, QueryPausedException {
        LOG.debug().$("complete [fd=").$(getFd()).I$();
        try {
            processor.onRequestComplete(this);
            reset();
        } catch (RetryOperationException e) {
            pendingRetry = true;
            scheduleRetry(processor, rescheduleContext);
        }
    }

    private boolean configureSecurityContext() {
        if (securityContext == DenyAllSecurityContext.INSTANCE) {
            if (!authenticator.authenticate(headerParser)) {
                return false;
            }
<<<<<<< HEAD
            try {
                securityContext = securityContextFactory.getInstance(
                        authenticator.getPrincipal(),
                        authenticator.getAuthType(),
                        SecurityContextFactory.HTTP
                );
                securityContext.authorizeHttp();
            } catch (CairoException e) {
                // todo: handle this separately from auth failure
                return false;
            }
=======
            securityContext = configuration.getFactoryProvider().getSecurityContextFactory().getInstance(
                    authenticator.getPrincipal(),
                    authenticator.getAuthType(),
                    SecurityContextFactory.HTTP
            );
>>>>>>> a2ff62c2
        }
        return true;
    }

    private boolean consumeMultipart(
            Socket socket,
            HttpRequestProcessor processor,
            long headerEnd,
            int read,
            boolean newRequest,
            RescheduleContext rescheduleContext
    ) throws PeerDisconnectedException, PeerIsSlowToReadException, ServerDisconnectException, QueryPausedException {
        if (newRequest) {
            if (!headerParser.hasBoundary()) {
                return rejectRequest("Bad request. Form data in multipart POST expected.");
            }
            processor.onHeadersReady(this);
            multipartContentParser.of(headerParser.getBoundary());
        }

        processor.resumeRecv(this);

        final HttpMultipartContentListener multipartListener = (HttpMultipartContentListener) processor;
        final long bufferEnd = recvBuffer + read;

        LOG.debug().$("multipart").$();

        // read socket into buffer until there is nothing to read
        long start;
        long buf;
        int bufRemaining;

        if (headerEnd < bufferEnd) {
            start = headerEnd;
            buf = bufferEnd;
            bufRemaining = (int) (recvBufferSize - (bufferEnd - recvBuffer));
        } else {
            start = recvBuffer;
            buf = start + receivedBytes;
            bufRemaining = recvBufferSize - receivedBytes;
            receivedBytes = 0;
        }

        return continueConsumeMultipart(socket, start, buf, bufRemaining, multipartListener, processor, rescheduleContext);
    }

    private boolean continueConsumeMultipart(
            Socket socket,
            long start,
            long buf,
            int bufRemaining,
            HttpMultipartContentListener multipartListener,
            HttpRequestProcessor processor,
            RescheduleContext rescheduleContext
    ) throws PeerDisconnectedException, PeerIsSlowToReadException, ServerDisconnectException, QueryPausedException {
        boolean keepGoing = false;

        if (buf > start) {
            try {
                if (parseMultipartResult(start, buf, bufRemaining, multipartListener, processor, rescheduleContext)) {
                    return true;
                }

                buf = start = recvBuffer;
                bufRemaining = recvBufferSize;
            } catch (TooFewBytesReceivedException e) {
                start = multipartContentParser.getResumePtr();
            }
        }

        long spinsRemaining = multipartIdleSpinCount;

        while (true) {
            final int n = socket.recv(buf, bufRemaining);
            if (n < 0) {
                dispatcher.disconnect(this, DISCONNECT_REASON_PEER_DISCONNECT_AT_MULTIPART_RECV);
                break;
            }

            if (n == 0) {
                // Text loader needs as big of a data chunk as possible
                // to analyse columns and delimiters correctly. To make sure we
                // can deliver large data chunk we have to implement mini-Nagle
                // algorithm by accumulating small data chunks client could be
                // sending into our receive buffer. To make sure we don't
                // sit around accumulating for too long we have spin limit
                if (spinsRemaining-- > 0) {
                    continue;
                }

                // do we have anything in the buffer?
                if (buf > start) {
                    try {
                        if (parseMultipartResult(start, buf, bufRemaining, multipartListener, processor, rescheduleContext)) {
                            keepGoing = true;
                            break;
                        }

                        buf = start = recvBuffer;
                        bufRemaining = recvBufferSize;
                        continue;
                    } catch (TooFewBytesReceivedException e) {
                        start = multipartContentParser.getResumePtr();
                        shiftReceiveBufferUnprocessedBytes(start, (int) (buf - start));
                        dispatcher.registerChannel(this, IOOperation.READ);
                        break;
                    }
                }

                LOG.debug().$("peer is slow [multipart]").$();
                dispatcher.registerChannel(this, IOOperation.READ);
                break;
            }

            LOG.debug().$("multipart recv [len=").$(n).I$();

            dumpBuffer(buf, n);

            bufRemaining -= n;
            buf += n;

            if (bufRemaining == 0) {
                try {
                    if (buf - start > 1) {
                        if (parseMultipartResult(start, buf, bufRemaining, multipartListener, processor, rescheduleContext)) {
                            keepGoing = true;
                            break;
                        }
                    }

                    buf = start = recvBuffer;
                    bufRemaining = recvBufferSize;
                } catch (TooFewBytesReceivedException e) {
                    start = multipartContentParser.getResumePtr();
                    int unprocessedSize = (int) (buf - start);
                    // Shift to start
                    if (unprocessedSize < recvBufferSize) {
                        start = multipartContentParser.getResumePtr();
                        shiftReceiveBufferUnprocessedBytes(start, unprocessedSize);
                        dispatcher.registerChannel(this, IOOperation.READ);
                    } else {
                        // Header does not fit receive buffer
                        failProcessor(processor, BufferOverflowException.INSTANCE, DISCONNECT_REASON_MULTIPART_HEADER_TOO_BIG);
                    }
                    break;
                }
            }
        }
        return keepGoing;
    }

    private void dumpBuffer(long buffer, int size) {
        if (dumpNetworkTraffic && size > 0) {
            StdoutSink.INSTANCE.put('>');
            Net.dump(buffer, size);
        }
    }

    private void failProcessor(HttpRequestProcessor processor, HttpException e, int reason) {
        pendingRetry = false;
        boolean canReset = true;
        try {
            LOG.info()
                    .$("failed query result cannot be delivered. Kicked out [fd=").$(getFd())
                    .$(", error=").$(e.getFlyweightMessage())
                    .I$();
            processor.failRequest(this, e);
            dispatcher.disconnect(this, reason);
        } catch (PeerDisconnectedException peerDisconnectedException) {
            dispatcher.disconnect(this, DISCONNECT_REASON_PEER_DISCONNECT_AT_SEND);
        } catch (PeerIsSlowToReadException peerIsSlowToReadException) {
            LOG.info().$("peer is slow to receive failed to retry response [fd=").$(getFd()).I$();
            processor.parkRequest(this, false);
            resumeProcessor = processor;
            dispatcher.registerChannel(this, IOOperation.WRITE);
            canReset = false;
        } catch (ServerDisconnectException serverDisconnectException) {
            dispatcher.disconnect(this, reason);
        } finally {
            if (canReset) {
                reset();
            }
        }
    }

    private HttpRequestProcessor getHttpRequestProcessor(HttpRequestProcessorSelector selector) {
        HttpRequestProcessor processor;
        final Utf8Sequence url = headerParser.getUrl();
        processor = selector.select(url);
        if (processor == null) {
            return selector.getDefaultProcessor();
        }
        return processor;
    }

    private boolean handleClientRecv(HttpRequestProcessorSelector selector, RescheduleContext rescheduleContext) {
        boolean busyRecv = true;
        try {
            // this is address of where header ended in our receive buffer
            // we need to being processing request content starting from this address
            long headerEnd = recvBuffer;
            int read = 0;
            final boolean newRequest = headerParser.isIncomplete();
            if (newRequest) {
                while (headerParser.isIncomplete()) {
                    // read headers
                    read = socket.recv(recvBuffer, recvBufferSize);
                    LOG.debug().$("recv [fd=").$(getFd()).$(", count=").$(read).I$();
                    if (read < 0 && !headerParser.onRecvError(read)) {
                        LOG.debug()
                                .$("done [fd=").$(getFd())
                                .$(", errno=").$(nf.errno())
                                .I$();
                        // peer disconnect
                        dispatcher.disconnect(this, DISCONNECT_REASON_PEER_DISCONNECT_AT_HEADER_RECV);
                        return false;
                    }

                    if (read == 0) {
                        // client is not sending anything
                        dispatcher.registerChannel(this, IOOperation.READ);
                        return false;
                    }

                    dumpBuffer(recvBuffer, read);
                    headerEnd = headerParser.parse(recvBuffer, recvBuffer + read, true, false);
                }
            }

            final Utf8Sequence url = headerParser.getUrl();
            if (url == null) {
                throw HttpException.instance("missing URL");
            }
            HttpRequestProcessor processor = getHttpRequestProcessor(selector);

            final boolean multipartRequest = Utf8s.equalsNcAscii("multipart/form-data", headerParser.getContentType());
            final boolean multipartProcessor = processor instanceof HttpMultipartContentListener;

            if (configuration.allowDeflateBeforeSend() && Utf8s.containsAscii(headerParser.getHeader(HEADER_CONTENT_ACCEPT_ENCODING), "gzip")) {
                responseSink.setDeflateBeforeSend(true);
            }

            try {
                if (newRequest && processor.requiresAuthentication() && !configureSecurityContext()) {
                    return rejectUnauthenticatedRequest();
                }

                if (configuration.areCookiesEnabled()) {
                    if (!processor.processCookies(this, securityContext)) {
                        return false;
                    }
                }

                try {
                    securityContext.checkEntityEnabled();
                } catch (CairoException e) {
                    return rejectForbiddenRequest(e.getFlyweightMessage());
                }

                if (multipartRequest && !multipartProcessor) {
                    // bad request - multipart request for processor that doesn't expect multipart
                    busyRecv = rejectRequest("Bad request. Non-multipart GET expected.");
                } else if (!multipartRequest && multipartProcessor) {
                    // bad request - regular request for processor that expects multipart
                    busyRecv = rejectRequest("Bad request. Multipart POST expected.");
                } else if (multipartProcessor) {
                    busyRecv = consumeMultipart(socket, processor, headerEnd, read, newRequest, rescheduleContext);
                } else {
                    // Do not expect any more bytes to be sent to us before
                    // we respond back to client. We will disconnect the client when
                    // they abuse protocol. In addition, we will not call processor
                    // if client has disconnected before we had a chance to reply.
                    read = socket.recv(recvBuffer, 1);
                    if (read != 0) {
                        dumpBuffer(recvBuffer, read);
                        LOG.info().$("disconnect after request [fd=").$(getFd()).$(", read=").$(read).I$();
                        int reason = read > 0 ? DISCONNECT_REASON_KICKED_OUT_AT_EXTRA_BYTES : DISCONNECT_REASON_PEER_DISCONNECT_AT_RECV;
                        dispatcher.disconnect(this, reason);
                        busyRecv = false;
                    } else {
                        processor.onHeadersReady(this);
                        LOG.debug().$("good [fd=").$(getFd()).I$();
                        processor.onRequestComplete(this);
                        resumeProcessor = null;
                        reset();
                    }
                }
            } catch (RetryOperationException e) {
                pendingRetry = true;
                scheduleRetry(processor, rescheduleContext);
                busyRecv = false;
            } catch (PeerDisconnectedException e) {
                dispatcher.disconnect(this, DISCONNECT_REASON_PEER_DISCONNECT_AT_RECV);
                busyRecv = false;
            } catch (ServerDisconnectException e) {
                LOG.info().$("kicked out [fd=").$(getFd()).I$();
                dispatcher.disconnect(this, DISCONNECT_REASON_KICKED_OUT_AT_RECV);
                busyRecv = false;
            } catch (PeerIsSlowToReadException e) {
                LOG.debug().$("peer is slow reader [two]").$();
                // it is important to assign resume processor before we fire
                // event off to dispatcher
                processor.parkRequest(this, false);
                resumeProcessor = processor;
                dispatcher.registerChannel(this, IOOperation.WRITE);
                busyRecv = false;
            } catch (QueryPausedException e) {
                LOG.debug().$("partition is in cold storage").$();
                // it is important to assign resume processor before we fire
                // event off to dispatcher
                processor.parkRequest(this, true);
                resumeProcessor = processor;
                suspendEvent = e.getEvent();
                dispatcher.registerChannel(this, IOOperation.WRITE);
                busyRecv = false;
            }
        } catch (HttpException e) {
            LOG.error().$("http error [fd=").$(getFd()).$(", e=`").$(e.getFlyweightMessage()).$("`]").$();
            dispatcher.disconnect(this, DISCONNECT_REASON_PROTOCOL_VIOLATION);
            busyRecv = false;
        } catch (Throwable e) {
            LOG.error().$("internal error [fd=").$(getFd()).$(", e=`").$(e.getMessage()).$("`]").$();
            dispatcher.disconnect(this, DISCONNECT_REASON_SERVER_ERROR);
            busyRecv = false;
        }
        return busyRecv;
    }

    private boolean handleClientSend() {
        if (resumeProcessor != null) {
            try {
                resumeProcessor.resumeSend(this);
                reset();
                return true;
            } catch (PeerIsSlowToReadException ignore) {
                resumeProcessor.parkRequest(this, false);
                LOG.debug().$("peer is slow reader").$();
                dispatcher.registerChannel(this, IOOperation.WRITE);
            } catch (QueryPausedException e) {
                resumeProcessor.parkRequest(this, true);
                suspendEvent = e.getEvent();
                LOG.debug().$("partition is in cold storage").$();
                dispatcher.registerChannel(this, IOOperation.WRITE);
            } catch (PeerDisconnectedException ignore) {
                dispatcher.disconnect(this, DISCONNECT_REASON_PEER_DISCONNECT_AT_SEND);
            } catch (ServerDisconnectException ignore) {
                LOG.info().$("kicked out [fd=").$(getFd()).I$();
                dispatcher.disconnect(this, DISCONNECT_REASON_KICKED_OUT_AT_SEND);
            }
        } else {
            LOG.error().$("spurious write request [fd=").$(getFd()).I$();
        }
        return false;
    }

    private boolean parseMultipartResult(
            long start,
            long buf,
            int bufRemaining,
            HttpMultipartContentListener multipartListener,
            HttpRequestProcessor processor,
            RescheduleContext rescheduleContext
    ) throws PeerDisconnectedException, PeerIsSlowToReadException, ServerDisconnectException, QueryPausedException, TooFewBytesReceivedException {
        boolean parseResult;
        try {
            parseResult = multipartContentParser.parse(start, buf, multipartListener);
        } catch (RetryOperationException e) {
            this.multipartParserState.saveFdBufferPosition(multipartContentParser.getResumePtr(), buf, bufRemaining);
            throw e;
        } catch (NotEnoughLinesException e) {
            failProcessor(processor, e, DISCONNECT_REASON_KICKED_TXT_NOT_ENOUGH_LINES);
            parseResult = false;
        }

        if (parseResult) {
            // request is complete
            completeRequest(processor, rescheduleContext);
            return true;
        }
        return false;
    }

    private boolean rejectForbiddenRequest(CharSequence userMessage) throws PeerDisconnectedException, PeerIsSlowToReadException {
        return rejectRequest(HTTP_FORBIDDEN, userMessage, null, null);
    }

    private boolean rejectRequest(CharSequence userMessage) throws PeerDisconnectedException, PeerIsSlowToReadException {
        return rejectRequest(HTTP_NOT_FOUND, userMessage, null, null);
    }

    private boolean rejectUnauthenticatedRequest() throws PeerDisconnectedException, PeerIsSlowToReadException {
        reset();
        LOG.error().$("rejecting unauthenticated request [fd=").$(getFd()).I$();
        simpleResponse().sendStatusWithHeader(HTTP_UNAUTHORIZED, "WWW-Authenticate: Basic realm=\"questdb\", charset=\"UTF-8\"");
        dispatcher.registerChannel(this, IOOperation.READ);
        return false;
    }

    private void shiftReceiveBufferUnprocessedBytes(long start, int receivedBytes) {
        // Shift to start
        this.receivedBytes = receivedBytes;
        Vect.memcpy(recvBuffer, start, receivedBytes);
        LOG.debug().$("peer is slow, waiting for bigger part to parse [multipart]").$();
    }
}<|MERGE_RESOLUTION|>--- conflicted
+++ resolved
@@ -425,25 +425,11 @@
             if (!authenticator.authenticate(headerParser)) {
                 return false;
             }
-<<<<<<< HEAD
-            try {
-                securityContext = securityContextFactory.getInstance(
-                        authenticator.getPrincipal(),
-                        authenticator.getAuthType(),
-                        SecurityContextFactory.HTTP
-                );
-                securityContext.authorizeHttp();
-            } catch (CairoException e) {
-                // todo: handle this separately from auth failure
-                return false;
-            }
-=======
             securityContext = configuration.getFactoryProvider().getSecurityContextFactory().getInstance(
                     authenticator.getPrincipal(),
                     authenticator.getAuthType(),
                     SecurityContextFactory.HTTP
             );
->>>>>>> a2ff62c2
         }
         return true;
     }
