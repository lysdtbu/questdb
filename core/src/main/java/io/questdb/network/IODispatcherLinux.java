--- conflicted
+++ resolved
@@ -356,16 +356,12 @@
             LOG.critical().$("internal error: epoll_ctl modify operation failure [id=").$(id)
                     .$(", err=").$(nf.errno()).I$();
         }
-<<<<<<< HEAD
-        context.clearYieldEvent();
-=======
     }
 
     private void resumeOperation(C context, long id, int operation) {
         // to resume a socket operation, we simply re-arm epoll
         rearmEpoll(context, id, operation);
-        context.clearSuspendEvent();
->>>>>>> d8493680
+        context.clearYieldEvent();
     }
 
     @Override
