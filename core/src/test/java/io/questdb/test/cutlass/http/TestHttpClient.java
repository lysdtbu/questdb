/*******************************************************************************
 *     ___                  _   ____  ____
 *    / _ \ _   _  ___  ___| |_|  _ \| __ )
 *   | | | | | | |/ _ \/ __| __| | | |  _ \
 *   | |_| | |_| |  __/\__ \ |_| |_| | |_) |
 *    \__\_\\__,_|\___||___/\__|____/|____/
 *
 *  Copyright (c) 2014-2019 Appsicle
 *  Copyright (c) 2019-2023 QuestDB
 *
 *  Licensed under the Apache License, Version 2.0 (the "License");
 *  you may not use this file except in compliance with the License.
 *  You may obtain a copy of the License at
 *
 *  http://www.apache.org/licenses/LICENSE-2.0
 *
 *  Unless required by applicable law or agreed to in writing, software
 *  distributed under the License is distributed on an "AS IS" BASIS,
 *  WITHOUT WARRANTIES OR CONDITIONS OF ANY KIND, either express or implied.
 *  See the License for the specific language governing permissions and
 *  limitations under the License.
 *
 ******************************************************************************/

package io.questdb.test.cutlass.http;

import io.questdb.cutlass.http.client.Chunk;
import io.questdb.cutlass.http.client.ChunkedResponse;
import io.questdb.cutlass.http.client.HttpClient;
import io.questdb.cutlass.http.client.HttpClientFactory;
import io.questdb.std.CharSequenceObjHashMap;
import io.questdb.std.Misc;
import io.questdb.std.QuietCloseable;
import io.questdb.std.str.StringSink;
import io.questdb.std.str.Utf8s;
import io.questdb.test.tools.TestUtils;
import org.jetbrains.annotations.Nullable;
import org.junit.Assert;

import java.util.regex.Pattern;

public class TestHttpClient implements QuietCloseable {
    private final HttpClient httpClient = HttpClientFactory.newInstance();
    private final StringSink sink = new StringSink();
    private boolean keepConnection;

    public void assertGet(CharSequence expectedResponse, CharSequence sql) {
        assertGet(expectedResponse, sql, null, null);
    }

    public void assertGet(
            CharSequence expectedResponse,
            CharSequence sql,
            @Nullable CharSequence username,
            @Nullable CharSequence password
    ) {
        assertGet("/query", expectedResponse, sql, username, password);
    }

    public void assertGet(
            CharSequence url,
            CharSequence expectedResponse,
            CharSequence sql
    ) {
        assertGet(url, expectedResponse, sql, null, null);
    }

    public void assertGet(
            CharSequence url,
            CharSequence expectedResponse,
            @Nullable CharSequenceObjHashMap<String> queryParams,
            @Nullable CharSequence username,
            @Nullable CharSequence password
    ) {
        assertGet(url, expectedResponse, queryParams, username, password, null);
    }

    public void assertGet(
            CharSequence url,
            CharSequence expectedResponse,
            @Nullable CharSequenceObjHashMap<String> queryParams,
            @Nullable CharSequence username,
            @Nullable CharSequence password,
            @Nullable CharSequence token
    ) {
        try {
            HttpClient.Request req = httpClient.newRequest();
            req
                    .GET()
                    .url(url);

            if (queryParams != null) {
                for (int i = 0, n = queryParams.size(); i < n; i++) {
                    CharSequence name = queryParams.keys().getQuick(i);
                    req.query(name, queryParams.get(name));
                }
            }

            reqToSink(req, sink, username, password, token, null);
            TestUtils.assertEquals(expectedResponse, sink);
        } finally {
            if (!keepConnection) {
                httpClient.disconnect();
            }
        }
    }

    public void assertGet(
            CharSequence url,
            CharSequence expectedResponse,
            CharSequence sql,
            @Nullable CharSequence username,
            @Nullable CharSequence password
    ) {
        assertGet(url, expectedResponse, sql, username, password, null);
    }

    public void assertGet(
            CharSequence url,
            CharSequence expectedResponse,
            CharSequence sql,
            @Nullable CharSequence username,
            @Nullable CharSequence password,
            @Nullable CharSequence token
    ) {
        try {
            toSink0(url, sql, sink, username, password, token, null);
            TestUtils.assertEquals(expectedResponse, sink);
        } finally {
            if (!keepConnection) {
                httpClient.disconnect();
            }
        }
    }

    public void assertGetRegexp(
            CharSequence url,
            String expectedResponseRegexp,
            CharSequence sql,
            @Nullable CharSequence username,
            @Nullable CharSequence password,
<<<<<<< HEAD
            CharSequence expectedStatus,
            @Nullable CharSequenceObjHashMap<String> queryParams
    ) {
        try {
            sink.clear();
            toSink0(url, sql, sink, username, password, expectedStatus, queryParams);
=======
            @Nullable CharSequence token,
            CharSequence expectedStatus
    ) {
        try {
            toSink0(url, sql, sink, username, password, token, expectedStatus);
>>>>>>> 3f885d09
            Pattern pattern = Pattern.compile(expectedResponseRegexp);
            String message = "Expected response to match regexp " + expectedResponseRegexp + " but got " + sink + " which does not match";
            Assert.assertTrue(message, pattern.matcher(sink).matches());
        } finally {
            if (!keepConnection) {
                httpClient.disconnect();
            }
        }
    }

    public void assertGetRegexp(
            CharSequence url,
            String expectedResponseRegexp,
            CharSequence sql,
            @Nullable CharSequence username,
            @Nullable CharSequence password,
            CharSequence expectedStatus
    ) {
        assertGetRegexp(url, expectedResponseRegexp, sql, username, password, expectedStatus, null);
    }

    @Override
    public void close() {
        Misc.free(httpClient);
    }

    public StringSink getSink() {
        return sink;
    }

    public void setKeepConnection(boolean keepConnection) {
        this.keepConnection = keepConnection;
    }

    public void toSink(CharSequence url, CharSequence sql, StringSink sink) {
        try {
            toSink0(url, sql, sink, null, null, null, null);
        } finally {
            if (!keepConnection) {
                httpClient.disconnect();
            }
        }
    }

    private void reqToSink(
            HttpClient.Request req,
            StringSink sink,
            @Nullable CharSequence username,
            @Nullable CharSequence password,
            @Nullable CharSequence token,
            CharSequence expectedStatus
    ) {
<<<<<<< HEAD
        toSink0(url, sql, sink, username, password, expectedStatus, null);
    }

    private void toSink0(
            CharSequence url,
            CharSequence sql,
            CharSink sink,
            @Nullable CharSequence username,
            @Nullable CharSequence password,
            CharSequence expectedStatus,
            CharSequenceObjHashMap<String> queryParams
    ) {
        HttpClient.Request req = httpClient.newRequest();
        req
                .GET()
                .url(url)
                .query("query", sql);

        if (queryParams != null) {
            for (int i = 0, n = queryParams.size(); i < n; i++) {
                CharSequence name = queryParams.keys().getQuick(i);
                req.query(name, queryParams.get(name));
            }
        }

        if (username != null && password != null) {
            req.authBasic(username, password);
=======
        if (username != null) {
            if (password != null) {
                req.authBasic(username, password);
            } else if (token != null) {
                req.authToken(username, token);
            } else {
                throw new RuntimeException("username specified without pwd or tooken");
            }
>>>>>>> 3f885d09
        }

        HttpClient.ResponseHeaders rsp = req.send("localhost", 9001);
        rsp.await();

        if (expectedStatus != null) {
            TestUtils.assertEquals(expectedStatus, rsp.getStatusCode());
        }

        ChunkedResponse chunkedResponse = rsp.getChunkedResponse();
        Chunk chunk;

        sink.clear();
        while ((chunk = chunkedResponse.recv()) != null) {
            Utf8s.utf8ToUtf16(chunk.lo(), chunk.hi(), sink);
        }
    }

    private void toSink0(
            CharSequence url,
            CharSequence sql,
            StringSink sink,
            @Nullable CharSequence username,
            @Nullable CharSequence password,
            @Nullable CharSequence token,
            CharSequence expectedStatus
    ) {
        HttpClient.Request req = httpClient.newRequest();
        req
                .GET()
                .url(url)
                .query("query", sql);

        reqToSink(req, sink, username, password, token, expectedStatus);
    }
}<|MERGE_RESOLUTION|>--- conflicted
+++ resolved
@@ -139,20 +139,12 @@
             CharSequence sql,
             @Nullable CharSequence username,
             @Nullable CharSequence password,
-<<<<<<< HEAD
+            @Nullable CharSequence token,
             CharSequence expectedStatus,
             @Nullable CharSequenceObjHashMap<String> queryParams
     ) {
         try {
-            sink.clear();
-            toSink0(url, sql, sink, username, password, expectedStatus, queryParams);
-=======
-            @Nullable CharSequence token,
-            CharSequence expectedStatus
-    ) {
-        try {
-            toSink0(url, sql, sink, username, password, token, expectedStatus);
->>>>>>> 3f885d09
+            toSink0(url, sql, sink, username, password, token, expectedStatus, queryParams);
             Pattern pattern = Pattern.compile(expectedResponseRegexp);
             String message = "Expected response to match regexp " + expectedResponseRegexp + " but got " + sink + " which does not match";
             Assert.assertTrue(message, pattern.matcher(sink).matches());
@@ -189,7 +181,7 @@
 
     public void toSink(CharSequence url, CharSequence sql, StringSink sink) {
         try {
-            toSink0(url, sql, sink, null, null, null, null);
+            toSink0(url, sql, sink, null, null, null, null, null);
         } finally {
             if (!keepConnection) {
                 httpClient.disconnect();
@@ -203,27 +195,9 @@
             @Nullable CharSequence username,
             @Nullable CharSequence password,
             @Nullable CharSequence token,
-            CharSequence expectedStatus
-    ) {
-<<<<<<< HEAD
-        toSink0(url, sql, sink, username, password, expectedStatus, null);
-    }
-
-    private void toSink0(
-            CharSequence url,
-            CharSequence sql,
-            CharSink sink,
-            @Nullable CharSequence username,
-            @Nullable CharSequence password,
             CharSequence expectedStatus,
             CharSequenceObjHashMap<String> queryParams
     ) {
-        HttpClient.Request req = httpClient.newRequest();
-        req
-                .GET()
-                .url(url)
-                .query("query", sql);
-
         if (queryParams != null) {
             for (int i = 0, n = queryParams.size(); i < n; i++) {
                 CharSequence name = queryParams.keys().getQuick(i);
@@ -231,9 +205,6 @@
             }
         }
 
-        if (username != null && password != null) {
-            req.authBasic(username, password);
-=======
         if (username != null) {
             if (password != null) {
                 req.authBasic(username, password);
@@ -242,7 +213,6 @@
             } else {
                 throw new RuntimeException("username specified without pwd or tooken");
             }
->>>>>>> 3f885d09
         }
 
         HttpClient.ResponseHeaders rsp = req.send("localhost", 9001);
@@ -268,7 +238,8 @@
             @Nullable CharSequence username,
             @Nullable CharSequence password,
             @Nullable CharSequence token,
-            CharSequence expectedStatus
+            CharSequence expectedStatus,
+            CharSequenceObjHashMap<String> queryParams
     ) {
         HttpClient.Request req = httpClient.newRequest();
         req
@@ -276,6 +247,6 @@
                 .url(url)
                 .query("query", sql);
 
-        reqToSink(req, sink, username, password, token, expectedStatus);
+        reqToSink(req, sink, username, password, token, expectedStatus, queryParams);
     }
 }